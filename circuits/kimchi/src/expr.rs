--- conflicted
+++ resolved
@@ -1843,7 +1843,6 @@
     }
 }
 
-<<<<<<< HEAD
 impl<F: Zero + Clone> AddAssign<Expr<F>> for Expr<F> {
     fn add_assign(&mut self, other: Self) {
         if self.is_zero() {
@@ -1854,10 +1853,7 @@
     }
 }
 
-impl<F: One + PartialEq> Mul<Expr<F>> for Expr<F> {
-=======
 impl<F: Zero + One + PartialEq> Mul<Expr<F>> for Expr<F> {
->>>>>>> fddad2a6
     type Output = Expr<F>;
     fn mul(self, other: Self) -> Self {
         if self.is_zero() || other.is_zero() {
