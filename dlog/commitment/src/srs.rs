--- conflicted
+++ resolved
@@ -23,12 +23,7 @@
     pub h: G,         // blinding
 }
 
-<<<<<<< HEAD
-impl<G: AffineCurve> SRS<G>
-{
-=======
 impl<G: CommitmentCurve> SRS<G> where G::BaseField : PrimeField {
->>>>>>> 443a7d73
     pub fn max_degree(&self) -> usize {
         self.g.len()
     }
