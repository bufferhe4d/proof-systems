/********************************************************************************************

This source file implements prover's zk-proof primitive.

*********************************************************************************************/

use algebra::{Field, AffineCurve, Zero, One, PrimeField, UniformRand};
use ff_fft::{DensePolynomial, DenseOrSparsePolynomial, Evaluations, Radix2EvaluationDomain as D};
use commitment_dlog::commitment::{CommitmentField, CommitmentCurve, PolyComm, OpeningProof, b_poly_coefficients};
use oracle::{FqSponge, utils::PolyUtils, rndoracle::ProofError, sponge::ScalarChallenge};
use plonk_circuits::{scalars::{ProofEvaluations, RandomOracles}, constraints::ConstraintSystem};
pub use super::{index::Index, range};
use crate::plonk_sponge::{FrSponge};
<<<<<<< HEAD
use rand::thread_rng;
=======
use rand_core::OsRng;
use std::time::Instant;
>>>>>>> 1bc14b0b

type Fr<G> = <G as AffineCurve>::ScalarField;
type Fq<G> = <G as AffineCurve>::BaseField;

#[derive(Clone)]
pub struct ProverProof<G: AffineCurve>
{
    // polynomial commitments
    pub l_comm: PolyComm<G>,
    pub r_comm: PolyComm<G>,
    pub o_comm: PolyComm<G>,
    pub z_comm: PolyComm<G>,
    pub t_comm: PolyComm<G>,

    // batched commitment opening proof
    pub proof: OpeningProof<G>,

    // polynomial evaluations
    pub evals: [ProofEvaluations<Vec<Fr<G>>>; 2],

    // public part of the witness
    pub public: Vec<Fr<G>>,

    // The challenges underlying the optional polynomials folded into the proof
    pub prev_challenges: Vec<(Vec<Fr<G>>, PolyComm<G>)>,
}

impl<G: CommitmentCurve> ProverProof<G> where G::ScalarField : CommitmentField, G::BaseField : PrimeField
{
    // This function constructs prover's zk-proof from the witness & the Index against SRS instance
    //     witness: computation witness
    //     index: Index
    //     RETURN: prover's zk-proof
    pub fn create
        <EFqSponge: Clone + FqSponge<Fq<G>, G, Fr<G>>,
         EFrSponge: FrSponge<Fr<G>>,
        >
    (
        group_map: &G::Map,
        witness: &Vec::<Fr<G>>,
        index: &Index<G>,
        prev_challenges: Vec< (Vec<Fr<G>>, PolyComm<G>) >,
    )
    -> Result<Self, ProofError>
    {
        let tm = Instant::now();
        let n = index.cs.domain.d1.size as usize;
        assert!(n <= index.srs.get_ref().g.len());
        if witness.len() != 3*n {return Err(ProofError::WitnessCsInconsistent)}

        let mut oracles = RandomOracles::<Fr<G>>::zero();

        // the transcript of the random oracle non-interactive argument
        let mut fq_sponge = EFqSponge::new(index.fq_sponge_params.clone());

        // compute public input polynomial
        let public = witness[0..index.cs.public].to_vec();
        let p = -Evaluations::<Fr<G>, D<Fr<G>>>::from_vec_and_domain(public.clone(), index.cs.domain.d1).interpolate();

        let rng = &mut thread_rng();

        // compute witness polynomials
        let l = Evaluations::<Fr<G>, D<Fr<G>>>::from_vec_and_domain(index.cs.gates.iter().map(|gate| witness[gate.wires.l.0]).collect(), index.cs.domain.d1).interpolate();
        let r = Evaluations::<Fr<G>, D<Fr<G>>>::from_vec_and_domain(index.cs.gates.iter().map(|gate| witness[gate.wires.r.0]).collect(), index.cs.domain.d1).interpolate();
        let o = Evaluations::<Fr<G>, D<Fr<G>>>::from_vec_and_domain(index.cs.gates.iter().map(|gate| witness[gate.wires.o.0]).collect(), index.cs.domain.d1).interpolate();

        // commit to the l, r, o wire values
        let (l_comm, omega_l) = index.srs.get_ref().commit(&l, None, rng);
        let (r_comm, omega_r) = index.srs.get_ref().commit(&r, None, rng);
        let (o_comm, omega_o) = index.srs.get_ref().commit(&o, None, rng);

        // absorb the public input, l, r, o polycommitments into the argument
<<<<<<< HEAD
        let public_input_comm = &index.srs.get_ref().commit_non_hiding(&p, None).unshifted;
        // this breaks tests with empty public input :: assert_eq!(public_input_comm.len(), 1);
=======
        let public_input_comm = &index.srs.get_ref().commit(&p, None).unshifted;
        assert_eq!(public_input_comm.len(), 1);
>>>>>>> 1bc14b0b
        fq_sponge.absorb_g(&public_input_comm);
        fq_sponge.absorb_g(&l_comm.unshifted);
        fq_sponge.absorb_g(&r_comm.unshifted);
        fq_sponge.absorb_g(&o_comm.unshifted);

        // sample beta, gamma oracles
        oracles.beta = fq_sponge.challenge();
        oracles.gamma = fq_sponge.challenge();

        // compute permutation polynomial

        let mut z = vec![Fr::<G>::one(); n];
        (0..n-3).for_each
        (
            |j| z[j+1] =
                (witness[j] + &(index.cs.sigmal1[0][j] * &oracles.beta) + &oracles.gamma) *&
                (witness[j+n] + &(index.cs.sigmal1[1][j] * &oracles.beta) + &oracles.gamma) *&
                (witness[j+2*n] + &(index.cs.sigmal1[2][j] * &oracles.beta) + &oracles.gamma)
        );
        algebra::fields::batch_inversion::<Fr<G>>(&mut z[1..=n-3]);
        (0..n-3).for_each
        (
            |j|
            {
                let x = z[j];
                z[j+1] *=
                &(x * &(witness[j] + &(index.cs.sid[j] * &oracles.beta) + &oracles.gamma) *&
                (witness[j+n] + &(index.cs.sid[j] * &oracles.beta * &index.cs.r) + &oracles.gamma) *&
                (witness[j+2*n] + &(index.cs.sid[j] * &oracles.beta * &index.cs.o) + &oracles.gamma))
            }
        );

        if z[n-3] != Fr::<G>::one() {return Err(ProofError::ProofCreation)};
        z[n-2] = Fr::<G>::rand(rng);
        z[n-1] = Fr::<G>::rand(rng);
        let z = Evaluations::<Fr<G>, D<Fr<G>>>::from_vec_and_domain(z, index.cs.domain.d1).interpolate();

        // commit to z
        let (z_comm, omega_z) = index.srs.get_ref().commit(&z, None, rng);

        // absorb the z commitment into the argument and query alpha
        fq_sponge.absorb_g(&z_comm.unshifted);
        oracles.alpha_chal = ScalarChallenge(fq_sponge.challenge());
        oracles.alpha = oracles.alpha_chal.to_field(&index.srs.get_ref().endo_r);
        let mut alpha = oracles.alpha;
        let alpha = (0..17).map(|_| {alpha *= &oracles.alpha; alpha}).collect::<Vec<_>>();

        // evaluate polynomials over domains
        let lagrange = index.cs.evaluate(&l, &r, &o, &z);

        // compute quotient polynomial

        // generic constraints contribution
        let (gen4, genp) = index.cs.gnrc_quot(&lagrange, &p);

        // poseidon constraints contribution
        let (pos4, pos8, posp) = index.cs.psdn_quot(&lagrange, &index.cs.fr_sponge_params, &alpha[range::PSDN]);

        // variable base scalar multiplication constraints contribution
        let (mul4, mul8) = index.cs.vbmul_quot(&lagrange, &alpha[range::MUL]);

        // group endomorphism optimised variable base scalar multiplication constraints contribution
        let (emul4, emul8) = index.cs.endomul_quot(&lagrange, &alpha[range::ENDML]);

        // EC addition constraints contribution
        let eca = index.cs.ecad_quot(&lagrange, &alpha[range::ADD]);

        // permutation check contribution
        let perm = index.cs.perm_quot(&lagrange, &oracles);

        // collect contribution evaluations
        let t4 = &(&gen4 + &pos4) + &(&eca + &(&mul4 + &emul4));
        let t8 = &(&pos8 + &(&mul8 + &emul8)) + &perm;

        // divide contributions with vanishing polynomial
        let (mut t, res) = (&(&t4.interpolate() + &t8.interpolate()) + &(&genp + &posp)).
            divide_by_vanishing_poly(index.cs.domain.d1).map_or(Err(ProofError::PolyDivision), |s| Ok(s))?;
        if res.is_zero() == false {return Err(ProofError::PolyDivision)}

        // permutation boundary condition check contribution
        let (bnd, res) =
            DenseOrSparsePolynomial::divide_with_q_and_r(&(&z - &DensePolynomial::from_coefficients_slice(&[Fr::<G>::one()])).into(),
                &DensePolynomial::from_coefficients_slice(&[-Fr::<G>::one(), Fr::<G>::one()]).into()).
                map_or(Err(ProofError::PolyDivision), |s| Ok(s))?;
        if res.is_zero() == false {return Err(ProofError::PolyDivision)}

        t += &bnd.scale(alpha[0]);

        // commit to t
        let (t_comm, omega_t) = index.srs.get_ref().commit(&t, Some(index.max_quot_size), rng);

        // absorb the polycommitments into the argument and sample zeta
        let max_t_size = (index.max_quot_size + index.max_poly_size - 1) / index.max_poly_size;
        let dummy = G::of_coordinates(Fq::<G>::zero(), Fq::<G>::zero());
        fq_sponge.absorb_g(&t_comm.unshifted);
        fq_sponge.absorb_g(&vec![dummy; max_t_size - t_comm.unshifted.len()]);
        {
            let s = t_comm.shifted.unwrap();
            if s.is_zero() {
                fq_sponge.absorb_g(&[dummy])
            } else {
                fq_sponge.absorb_g(&[s])
            }
        };

        oracles.zeta_chal = ScalarChallenge(fq_sponge.challenge());
        oracles.zeta = oracles.zeta_chal.to_field(&index.srs.get_ref().endo_r);

        // evaluate the polynomials

        let evlp = [oracles.zeta, oracles.zeta * &index.cs.domain.d1.group_gen];
        let evals = evlp.iter().map
        (
            |e| ProofEvaluations::<Vec<Fr<G>>>
            {
                l : l.eval(*e, index.max_poly_size),
                r : r.eval(*e, index.max_poly_size),
                o : o.eval(*e, index.max_poly_size),
                z : z.eval(*e, index.max_poly_size),
                t : t.eval(*e, index.max_poly_size),

                sigma1: index.cs.sigmam[0].eval(*e, index.max_poly_size),
                sigma2: index.cs.sigmam[1].eval(*e, index.max_poly_size),

                f: Vec::new(),
            }
        ).collect::<Vec<_>>();
        let mut evals = [evals[0].clone(), evals[1].clone()];

        let evlp1 = [evlp[0].pow(&[index.max_poly_size as u64]), evlp[1].pow(&[index.max_poly_size as u64])];
        let e = &evals.iter().zip(evlp1.iter()).map
        (
            |(es, &e1)| ProofEvaluations::<Fr<G>>
            {
                l: DensePolynomial::eval_polynomial(&es.l, e1),
                r: DensePolynomial::eval_polynomial(&es.r, e1),
                o: DensePolynomial::eval_polynomial(&es.o, e1),
                z: DensePolynomial::eval_polynomial(&es.z, e1),
                t: DensePolynomial::eval_polynomial(&es.t, e1),

                sigma1: DensePolynomial::eval_polynomial(&es.sigma1, e1),
                sigma2: DensePolynomial::eval_polynomial(&es.sigma2, e1),

                f: Fr::<G>::zero(),
            }
        ).collect::<Vec<_>>();

        // compute and evaluate linearization polynomial

        let f =
            &(&(&(&(&index.cs.gnrc_lnrz(&e[0]) +
            &index.cs.psdn_lnrz(&e, &index.cs.fr_sponge_params, &alpha[range::PSDN])) +
            &index.cs.ecad_lnrz(&e, &alpha[range::ADD])) +
            &index.cs.vbmul_lnrz(&e, &alpha[range::MUL])) +
            &index.cs.endomul_lnrz(&e, &alpha[range::ENDML])) +
            &index.cs.perm_lnrz(&e, &z, &oracles, &alpha[range::PERM]);

        evals[0].f = f.eval(evlp[0], index.max_poly_size);
        evals[1].f = f.eval(evlp[1], index.max_poly_size);

        let fq_sponge_before_evaluations = fq_sponge.clone();
        let mut fr_sponge =
        {
            let mut s = EFrSponge::new(index.cs.fr_sponge_params.clone());
            s.absorb(&fq_sponge.digest());
            s
        };
        let p_eval = if p.is_zero() {[Vec::new(), Vec::new()]}
            else {[vec![p.evaluate(evlp[0])], vec![p.evaluate(evlp[1])]]};
        for i in 0..2 {fr_sponge.absorb_evaluations(&p_eval[i], &evals[i])}

        // query opening scaler challenges
        oracles.v_chal = fr_sponge.challenge();
        oracles.v = oracles.v_chal.to_field(&index.srs.get_ref().endo_r);
        oracles.u_chal = fr_sponge.challenge();
        oracles.u = oracles.u_chal.to_field(&index.srs.get_ref().endo_r);

        // construct the proof
        // --------------------------------------------------------------------
        let polys = prev_challenges.iter().map(|(chals, comm)| {
            (DensePolynomial::from_coefficients_vec(b_poly_coefficients(chals)), comm.unshifted.len())
        }).collect::<Vec<_>>();

        let non_hiding = |n : usize| PolyComm { unshifted: vec![Fr::<G>::zero(); n], shifted: None };

        // The verifier computes the commitment to f as
        //
        // perm_scalars[0] * z_comm + terms involving unblinded commitments
        //
        // Therefore, the coefficient of the blinding base in the f commitment is
        // perm_scalars[0] * the coefficient in the z commitment.
        let omega_f = {
            let zkp = index.cs.zkpm.evaluate(oracles.zeta);
            let evals = (0..2).map(|i| evals[i].combine(evlp[i])).collect::<Vec<_>>();
            let perm_scalar0 = ConstraintSystem::perm_scalars
            (
                &evals,
                &oracles,
                (index.cs.r, index.cs.o),
                &alpha[range::PERM],
                n as u64,
                zkp,
                // TODO: This 3 is the zero knowledge padding offset. Should be pulled out into
                // a variable.
                index.cs.sid[n - 3],
            )[0];
            omega_z.map(|x| perm_scalar0 * x)
        };

        let mut polynoms = polys.iter().map(|(p, n)| (p, None, non_hiding(*n) )).collect::<Vec<_>>();
        polynoms.extend(
            vec!
            [
                (&p, None, non_hiding(1)),
                (&l, None, omega_l),
                (&r, None, omega_r),
                (&o, None, omega_o),
                (&z, None, omega_z),
                (&f, None, omega_f),
                (&index.cs.sigmam[0], None, non_hiding(1)),
                (&index.cs.sigmam[1], None, non_hiding(1)),
                (&t, Some(index.max_quot_size), omega_t),
            ]);

        let proof =
            Self
            {
                l_comm,
                r_comm,
                o_comm,
                z_comm,
                t_comm,
                proof: index.srs.get_ref().open
                (
                    group_map,
                    polynoms,
                    &evlp.to_vec(),
                    oracles.v,
                    oracles.u,
                    fq_sponge_before_evaluations,
                    rng
                ),
                evals,
                public,
                prev_challenges,
            };

        Ok(proof)
    }
}<|MERGE_RESOLUTION|>--- conflicted
+++ resolved
@@ -11,12 +11,8 @@
 use plonk_circuits::{scalars::{ProofEvaluations, RandomOracles}, constraints::ConstraintSystem};
 pub use super::{index::Index, range};
 use crate::plonk_sponge::{FrSponge};
-<<<<<<< HEAD
 use rand::thread_rng;
-=======
-use rand_core::OsRng;
 use std::time::Instant;
->>>>>>> 1bc14b0b
 
 type Fr<G> = <G as AffineCurve>::ScalarField;
 type Fq<G> = <G as AffineCurve>::BaseField;
@@ -89,13 +85,8 @@
         let (o_comm, omega_o) = index.srs.get_ref().commit(&o, None, rng);
 
         // absorb the public input, l, r, o polycommitments into the argument
-<<<<<<< HEAD
         let public_input_comm = &index.srs.get_ref().commit_non_hiding(&p, None).unshifted;
         // this breaks tests with empty public input :: assert_eq!(public_input_comm.len(), 1);
-=======
-        let public_input_comm = &index.srs.get_ref().commit(&p, None).unshifted;
-        assert_eq!(public_input_comm.len(), 1);
->>>>>>> 1bc14b0b
         fq_sponge.absorb_g(&public_input_comm);
         fq_sponge.absorb_g(&l_comm.unshifted);
         fq_sponge.absorb_g(&r_comm.unshifted);
