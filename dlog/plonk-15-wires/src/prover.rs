/********************************************************************************************

This source file implements prover's zk-proof primitive.

*********************************************************************************************/

pub use super::{index::Index, range};
use crate::plonk_sponge::FrSponge;
use ark_ec::AffineCurve;
use ark_ff::{Field, One, Zero};
use ark_poly::{
    univariate::DensePolynomial, Evaluations, Polynomial, Radix2EvaluationDomain as D, UVPolynomial,
};
use array_init::array_init;
use commitment_dlog::commitment::{
    b_poly_coefficients, CommitmentCurve, CommitmentField, OpeningProof, PolyComm,
};
use o1_utils::ExtendedDensePolynomial;
use oracle::{rndoracle::ProofError, sponge::ScalarChallenge, FqSponge};
use plonk_15_wires_circuits::{
    nolookup::scalars::ProofEvaluations,
    wires::{COLUMNS, PERMUTS},
};
use rand::thread_rng;

type Fr<G> = <G as AffineCurve>::ScalarField;
type Fq<G> = <G as AffineCurve>::BaseField;

#[derive(Clone)]
pub struct ProverCommitments<G: AffineCurve> {
    // polynomial commitments
    pub w_comm: [PolyComm<G>; COLUMNS],
    pub z_comm: PolyComm<G>,
    pub t_comm: PolyComm<G>,
}

#[derive(Clone)]
pub struct ProverProof<G: AffineCurve> {
    // polynomial commitments
    pub commitments: ProverCommitments<G>,

    // batched commitment opening proof
    pub proof: OpeningProof<G>,

    // polynomial evaluations
    // TODO(mimoo): that really should be a type Evals { z: PE, zw: PE }
    pub evals: [ProofEvaluations<Vec<Fr<G>>>; 2],

    pub ft_eval1: Fr<G>,

    // public part of the witness
    pub public: Vec<Fr<G>>,

    // The challenges underlying the optional polynomials folded into the proof
    pub prev_challenges: Vec<(Vec<Fr<G>>, PolyComm<G>)>,
}

impl<G: CommitmentCurve> ProverProof<G>
where
    G::ScalarField: CommitmentField,
{
    // This function constructs prover's zk-proof from the witness & the Index against SRS instance
    //     witness: computation witness
    //     index: Index
    //     RETURN: prover's zk-proof
    pub fn create<EFqSponge: Clone + FqSponge<Fq<G>, G, Fr<G>>, EFrSponge: FrSponge<Fr<G>>>(
        group_map: &G::Map,
        witness: &[Vec<Fr<G>>; COLUMNS],
        index: &Index<G>,
        prev_challenges: Vec<(Vec<Fr<G>>, PolyComm<G>)>,
    ) -> Result<Self, ProofError> {
        let n = index.cs.domain.d1.size as usize;
        for w in witness.iter() {
            if w.len() != n {
                return Err(ProofError::WitnessCsInconsistent);
            }
        }
        //if index.cs.verify(witness) != true {return Err(ProofError::WitnessCsInconsistent)};

        // the transcript of the random oracle non-interactive argument
        let mut fq_sponge = EFqSponge::new(index.fq_sponge_params.clone());

        // compute public input polynomial
        let public = witness[0][0..index.cs.public].to_vec();
        let p = -Evaluations::<Fr<G>, D<Fr<G>>>::from_vec_and_domain(
            public.clone(),
            index.cs.domain.d1,
        )
        .interpolate();

        let rng = &mut thread_rng();

        // compute witness polynomials
        let w: [DensePolynomial<Fr<G>>; COLUMNS] = array_init(|i| {
            Evaluations::<Fr<G>, D<Fr<G>>>::from_vec_and_domain(
                witness[i].clone(),
                index.cs.domain.d1,
            )
            .interpolate()
        });

        // commit to the wire values
        let w_comm: [(PolyComm<G>, PolyComm<Fr<G>>); COLUMNS] =
            array_init(|i| index.srs.commit(&w[i], None, rng));

        // absorb the wire polycommitments into the argument
        fq_sponge.absorb_g(&index.srs.commit_non_hiding(&p, None).unshifted);
        w_comm
            .iter()
            .for_each(|c| fq_sponge.absorb_g(&c.0.unshifted));

        // sample beta, gamma oracles
        let beta = fq_sponge.challenge();
        let gamma = fq_sponge.challenge();

        // compute permutation aggregation polynomial
        let z = index.cs.perm_aggreg(witness, &beta, &gamma, rng)?;
        // commit to z
        let z_comm = index.srs.commit(&z, None, rng);

        // absorb the z commitment into the argument and query alpha
        fq_sponge.absorb_g(&z_comm.0.unshifted);
        let alpha_chal = ScalarChallenge(fq_sponge.challenge());
        let alpha = alpha_chal.to_field(&index.srs.endo_r);
        let alphas = range::alpha_powers(alpha);

        // evaluate polynomials over domains
        let lagrange = index.cs.evaluate(&w, &z);

        // compute quotient polynomial

        // permutation
        let (perm, bnd) = index
            .cs
            .perm_quot(&lagrange, beta, gamma, &z, &alphas[range::PERM])?;
        // generic
        let gen = index.cs.gnrc_quot(&lagrange.d4.this.w);
        // poseidon
        let (pos4, pos8) =
            index
                .cs
                .psdn_quot(&lagrange, &index.cs.fr_sponge_params, &alphas[range::PSDN]);
        // EC addition
        let add = index.cs.ecad_quot(&lagrange, &alphas[range::ADD]);
        // EC doubling
        let (doub4, doub8) = index.cs.double_quot(&lagrange, &alphas[range::DBL]);
        // endoscaling
        let mul8 = index.cs.endomul_quot(&lagrange, &alphas[range::ENDML]);
        // scalar multiplication
        let (mul4, emul8) = index.cs.vbmul_quot(&lagrange, &alphas[range::MUL]);

        // collect contribution evaluations
        let t4 = &(&add + &mul4) + &(&pos4 + &(&gen + &doub4));
        let t8 = &perm + &(&mul8 + &(&emul8 + &(&pos8 + &doub8)));

        // divide contributions with vanishing polynomial
        let (mut t, res) = (&(&t4.interpolate() + &t8.interpolate()) + &p)
            .divide_by_vanishing_poly(index.cs.domain.d1)
            .map_or(Err(ProofError::PolyDivision), |s| Ok(s))?;
        if res.is_zero() == false {
            return Err(ProofError::PolyDivision);
        }

        t += &bnd;

        // commit to t
        let t_comm = index.srs.commit(&t, None, rng);

        // absorb the polycommitments into the argument and sample zeta
        let max_t_size = (index.max_quot_size + index.max_poly_size - 1) / index.max_poly_size;
        let dummy = G::of_coordinates(Fq::<G>::zero(), Fq::<G>::zero());
        fq_sponge.absorb_g(&t_comm.0.unshifted);
        fq_sponge.absorb_g(&vec![dummy; max_t_size - t_comm.0.unshifted.len()]);

        let zeta_chal = ScalarChallenge(fq_sponge.challenge());
        let zeta = zeta_chal.to_field(&index.srs.endo_r);
        let omega = index.cs.domain.d1.group_gen;
        let zeta_omega = zeta * &omega;

        // evaluate the polynomials
        let chunked_evals_zeta = ProofEvaluations::<Vec<Fr<G>>> {
            s: array_init(|i| index.cs.sigmam[0..PERMUTS - 1][i].eval(zeta, index.max_poly_size)),
            w: array_init(|i| w[i].eval(zeta, index.max_poly_size)),
            z: z.eval(zeta, index.max_poly_size),
<<<<<<< HEAD
            lookup: None,
=======
            generic_selector: index.cs.genericm.eval(zeta, index.max_poly_size),
            poseidon_selector: index.cs.psm.eval(zeta, index.max_poly_size),
>>>>>>> 70065b33
        };
        let chunked_evals_zeta_omega = ProofEvaluations::<Vec<Fr<G>>> {
            s: array_init(|i| {
                index.cs.sigmam[0..PERMUTS - 1][i].eval(zeta_omega, index.max_poly_size)
            }),
            w: array_init(|i| w[i].eval(zeta_omega, index.max_poly_size)),
            z: z.eval(zeta_omega, index.max_poly_size),
<<<<<<< HEAD
            lookup: None,
=======
            generic_selector: index.cs.genericm.eval(zeta_omega, index.max_poly_size),
            poseidon_selector: index.cs.psm.eval(zeta_omega, index.max_poly_size),
>>>>>>> 70065b33
        };

        let chunked_evals = [chunked_evals_zeta.clone(), chunked_evals_zeta_omega.clone()];

        let zeta_n = zeta.pow(&[index.max_poly_size as u64]);
        let zeta_omega_n = zeta_omega.pow(&[index.max_poly_size as u64]);

        // normal evaluations
        let power_of_eval_points_for_chunks = [zeta_n, zeta_omega_n];
        let evals = &chunked_evals
            .iter()
            .zip(power_of_eval_points_for_chunks.iter())
            .map(|(es, &e1)| ProofEvaluations::<Fr<G>> {
                s: array_init(|i| DensePolynomial::eval_polynomial(&es.s[i], e1)),
                w: array_init(|i| DensePolynomial::eval_polynomial(&es.w[i], e1)),
                z: DensePolynomial::eval_polynomial(&es.z, e1),
<<<<<<< HEAD
                lookup: None,
=======
                generic_selector: DensePolynomial::eval_polynomial(&es.generic_selector, e1),
                poseidon_selector: DensePolynomial::eval_polynomial(&es.poseidon_selector, e1),
>>>>>>> 70065b33
            })
            .collect::<Vec<_>>();

        // compute and evaluate linearization polynomial
        let f_chunked = {
            let f = &(&(&(&(&(&index.cs.gnrc_lnrz(&evals[0].w, evals[0].generic_selector)
                + &index.cs.psdn_lnrz(
                    &evals,
                    &index.cs.fr_sponge_params,
                    &alphas[range::PSDN],
                ))
                + &index.cs.ecad_lnrz(&evals, &alphas[range::ADD]))
                + &index.cs.double_lnrz(&evals, &alphas[range::DBL]))
                + &index.cs.endomul_lnrz(&evals, &alphas[range::ENDML]))
                + &index.cs.vbmul_lnrz(&evals, &alphas[range::MUL]))
                + &index
                    .cs
                    .perm_lnrz(&evals, zeta, beta, gamma, &alphas[range::PERM]);

            f.chunk_polynomial(zeta_n, index.max_poly_size)
        };

        let t_chunked = t.chunk_polynomial(zeta_n, index.max_poly_size);
        let ft: DensePolynomial<Fr<G>> = &f_chunked - &t_chunked.scale(zeta_n - Fr::<G>::one());
        let ft_eval1 = ft.evaluate(&zeta_omega);

        let fq_sponge_before_evaluations = fq_sponge.clone();
        let mut fr_sponge = {
            let mut s = EFrSponge::new(index.cs.fr_sponge_params.clone());
            s.absorb(&fq_sponge.digest());
            s
        };
        let p_eval = if p.is_zero() {
            [Vec::new(), Vec::new()]
        } else {
            [vec![p.evaluate(&zeta)], vec![p.evaluate(&zeta_omega)]]
        };
        for i in 0..2 {
            fr_sponge.absorb_evaluations(&p_eval[i], &chunked_evals[i])
        }
        fr_sponge.absorb(&ft_eval1);

        // query opening scaler challenges
        let v_chal = fr_sponge.challenge();
        let v = v_chal.to_field(&index.srs.endo_r);
        let u_chal = fr_sponge.challenge();
        let u = u_chal.to_field(&index.srs.endo_r);

        // construct the proof
        // --------------------------------------------------------------------
        let polys = prev_challenges
            .iter()
            .map(|(chals, comm)| {
                (
                    DensePolynomial::from_coefficients_vec(b_poly_coefficients(chals)),
                    comm.unshifted.len(),
                )
            })
            .collect::<Vec<_>>();
        let non_hiding = |n: usize| PolyComm {
            unshifted: vec![Fr::<G>::zero(); n],
            shifted: None,
        };

        // construct the blinding part of the ft polynomial for Maller's optimization
        // (see https://o1-labs.github.io/mina-book/crypto/plonk/maller_15.html)
        let blinding_ft = {
            let blinding_t = t_comm.1.chunk_blinding(zeta_n);
            let blinding_f = Fr::<G>::zero();

            PolyComm {
                // blinding_f - Z_H(zeta) * blinding_t
                unshifted: vec![blinding_f - (zeta_n - Fr::<G>::one()) * blinding_t],
                shifted: None,
            }
        };

        // construct evaluation proof
        let mut polynomials = polys
            .iter()
            .map(|(p, n)| (p, None, non_hiding(*n)))
            .collect::<Vec<_>>();
        polynomials.extend(vec![(&p, None, non_hiding(1))]);
        polynomials.extend(
            w.iter()
                .zip(w_comm.iter())
                .map(|(w, c)| (w, None, c.1.clone()))
                .collect::<Vec<_>>(),
        );
        polynomials.extend(vec![(&z, None, z_comm.1)]);
        polynomials.extend(
            index.cs.sigmam[0..PERMUTS - 1]
                .iter()
                .map(|w| (w, None, non_hiding(1)))
                .collect::<Vec<_>>(),
        );
        polynomials.extend(vec![(&ft, None, blinding_ft)]);

        Ok(Self {
            commitments: ProverCommitments {
                w_comm: array_init(|i| w_comm[i].0.clone()),
                z_comm: z_comm.0,
                t_comm: t_comm.0,
            },
            proof: index.srs.open(
                group_map,
                polynomials,
                &vec![zeta, zeta_omega],
                v,
                u,
                fq_sponge_before_evaluations,
                rng,
            ),
            evals: chunked_evals,
            ft_eval1,
            public,
            prev_challenges,
        })
    }
}

#[cfg(feature = "ocaml_types")]
pub mod caml {
    use super::*;
    use commitment_dlog::commitment::caml::{CamlOpeningProof, CamlPolyComm};
    use ocaml_gen::OcamlGen;
    use plonk_15_wires_circuits::nolookup::scalars::caml::CamlProofEvaluations;

    #[derive(ocaml::IntoValue, ocaml::FromValue, OcamlGen)]
    pub struct CamlProverProof<CamlG, CamlF> {
        pub commitments: CamlProverCommitments<CamlG>,
        pub proof: CamlOpeningProof<CamlG, CamlF>,
        // OCaml doesn't have sized arrays, so we have to convert to a tuple..
        pub evals: (CamlProofEvaluations<CamlF>, CamlProofEvaluations<CamlF>),
        pub ft_eval1: CamlF,
        pub public: Vec<CamlF>,
        pub prev_challenges: Vec<(Vec<CamlF>, CamlPolyComm<CamlG>)>,
    }

    #[derive(Clone, ocaml::IntoValue, ocaml::FromValue, OcamlGen)]
    pub struct CamlProverCommitments<CamlG> {
        // polynomial commitments
        pub w_comm: (
            CamlPolyComm<CamlG>,
            CamlPolyComm<CamlG>,
            CamlPolyComm<CamlG>,
            CamlPolyComm<CamlG>,
            CamlPolyComm<CamlG>,
            CamlPolyComm<CamlG>,
            CamlPolyComm<CamlG>,
            CamlPolyComm<CamlG>,
            CamlPolyComm<CamlG>,
            CamlPolyComm<CamlG>,
            CamlPolyComm<CamlG>,
            CamlPolyComm<CamlG>,
            CamlPolyComm<CamlG>,
            CamlPolyComm<CamlG>,
            CamlPolyComm<CamlG>,
        ),
        pub z_comm: CamlPolyComm<CamlG>,
        pub t_comm: CamlPolyComm<CamlG>,
    }

    // These implementations are handy for conversions such as:
    // InternalType <-> Ocaml::Value
    //
    // It does this by hiding the required middle conversion step:
    // InternalType <-> CamlInternalType <-> Ocaml::Value
    //
    // Note that some conversions are not always possible to shorten,
    // because we don't always know how to convert the types.
    // For example, to implement the conversion
    // ProverCommitments<G> -> CamlProverCommitments<CamlG>
    // we need to know how to convert G to CamlG.
    // we don't know that information, unless we implemented some trait (e.g. ToCaml)
    // we can do that, but instead we implemented the From trait for the reverse operations (From<G> for CamlG).
    // it reduces the complexity, but forces us to do the conversion in two phases instead of one.

    //
    // CamlProverCommitments<CamlG> <-> ProverCommitments<G>
    //

    impl<G, CamlG> From<ProverCommitments<G>> for CamlProverCommitments<CamlG>
    where
        G: AffineCurve,
        CamlPolyComm<CamlG>: From<PolyComm<G>>,
    {
        fn from(prover_comm: ProverCommitments<G>) -> Self {
            let [w_comm0, w_comm1, w_comm2, w_comm3, w_comm4, w_comm5, w_comm6, w_comm7, w_comm8, w_comm9, w_comm10, w_comm11, w_comm12, w_comm13, w_comm14] =
                prover_comm.w_comm;
            Self {
                w_comm: (
                    w_comm0.into(),
                    w_comm1.into(),
                    w_comm2.into(),
                    w_comm3.into(),
                    w_comm4.into(),
                    w_comm5.into(),
                    w_comm6.into(),
                    w_comm7.into(),
                    w_comm8.into(),
                    w_comm9.into(),
                    w_comm10.into(),
                    w_comm11.into(),
                    w_comm12.into(),
                    w_comm13.into(),
                    w_comm14.into(),
                ),
                z_comm: prover_comm.z_comm.into(),
                t_comm: prover_comm.t_comm.into(),
            }
        }
    }

    impl<G, CamlG> From<CamlProverCommitments<CamlG>> for ProverCommitments<G>
    where
        G: AffineCurve,
        PolyComm<G>: From<CamlPolyComm<CamlG>>,
    {
        fn from(caml_prover_comm: CamlProverCommitments<CamlG>) -> ProverCommitments<G> {
            let (
                w_comm0,
                w_comm1,
                w_comm2,
                w_comm3,
                w_comm4,
                w_comm5,
                w_comm6,
                w_comm7,
                w_comm8,
                w_comm9,
                w_comm10,
                w_comm11,
                w_comm12,
                w_comm13,
                w_comm14,
            ) = caml_prover_comm.w_comm;
            ProverCommitments {
                w_comm: [
                    w_comm0.into(),
                    w_comm1.into(),
                    w_comm2.into(),
                    w_comm3.into(),
                    w_comm4.into(),
                    w_comm5.into(),
                    w_comm6.into(),
                    w_comm7.into(),
                    w_comm8.into(),
                    w_comm9.into(),
                    w_comm10.into(),
                    w_comm11.into(),
                    w_comm12.into(),
                    w_comm13.into(),
                    w_comm14.into(),
                ],
                z_comm: caml_prover_comm.z_comm.into(),
                t_comm: caml_prover_comm.t_comm.into(),
            }
        }
    }

    //
    // ProverProof<G> <-> CamlProverProof<CamlG, CamlF>
    //

    impl<G, CamlG, CamlF> From<ProverProof<G>> for CamlProverProof<CamlG, CamlF>
    where
        G: AffineCurve,
        CamlG: From<G>,
        CamlF: From<G::ScalarField>,
    {
        fn from(pp: ProverProof<G>) -> Self {
            Self {
                commitments: pp.commitments.into(),
                proof: pp.proof.into(),
                evals: (pp.evals[0].clone().into(), pp.evals[1].clone().into()),
                ft_eval1: pp.ft_eval1.into(),
                public: pp.public.into_iter().map(Into::into).collect(),
                prev_challenges: pp
                    .prev_challenges
                    .into_iter()
                    .map(|(v, c)| {
                        let v = v.into_iter().map(Into::into).collect();
                        (v, c.into())
                    })
                    .collect(),
            }
        }
    }

    impl<G, CamlG, CamlF> From<CamlProverProof<CamlG, CamlF>> for ProverProof<G>
    where
        G: AffineCurve + From<CamlG>,
        G::ScalarField: From<CamlF>,
    {
        fn from(caml_pp: CamlProverProof<CamlG, CamlF>) -> ProverProof<G> {
            ProverProof {
                commitments: caml_pp.commitments.into(),
                proof: caml_pp.proof.into(),
                evals: [caml_pp.evals.0.into(), caml_pp.evals.1.into()],
                ft_eval1: caml_pp.ft_eval1.into(),
                public: caml_pp.public.into_iter().map(Into::into).collect(),
                prev_challenges: caml_pp
                    .prev_challenges
                    .into_iter()
                    .map(|(v, c)| {
                        let v = v.into_iter().map(Into::into).collect();
                        (v, c.into())
                    })
                    .collect(),
            }
        }
    }
}<|MERGE_RESOLUTION|>--- conflicted
+++ resolved
@@ -182,12 +182,9 @@
             s: array_init(|i| index.cs.sigmam[0..PERMUTS - 1][i].eval(zeta, index.max_poly_size)),
             w: array_init(|i| w[i].eval(zeta, index.max_poly_size)),
             z: z.eval(zeta, index.max_poly_size),
-<<<<<<< HEAD
             lookup: None,
-=======
             generic_selector: index.cs.genericm.eval(zeta, index.max_poly_size),
             poseidon_selector: index.cs.psm.eval(zeta, index.max_poly_size),
->>>>>>> 70065b33
         };
         let chunked_evals_zeta_omega = ProofEvaluations::<Vec<Fr<G>>> {
             s: array_init(|i| {
@@ -195,12 +192,9 @@
             }),
             w: array_init(|i| w[i].eval(zeta_omega, index.max_poly_size)),
             z: z.eval(zeta_omega, index.max_poly_size),
-<<<<<<< HEAD
             lookup: None,
-=======
             generic_selector: index.cs.genericm.eval(zeta_omega, index.max_poly_size),
             poseidon_selector: index.cs.psm.eval(zeta_omega, index.max_poly_size),
->>>>>>> 70065b33
         };
 
         let chunked_evals = [chunked_evals_zeta.clone(), chunked_evals_zeta_omega.clone()];
@@ -217,12 +211,9 @@
                 s: array_init(|i| DensePolynomial::eval_polynomial(&es.s[i], e1)),
                 w: array_init(|i| DensePolynomial::eval_polynomial(&es.w[i], e1)),
                 z: DensePolynomial::eval_polynomial(&es.z, e1),
-<<<<<<< HEAD
                 lookup: None,
-=======
                 generic_selector: DensePolynomial::eval_polynomial(&es.generic_selector, e1),
                 poseidon_selector: DensePolynomial::eval_polynomial(&es.poseidon_selector, e1),
->>>>>>> 70065b33
             })
             .collect::<Vec<_>>();
 
