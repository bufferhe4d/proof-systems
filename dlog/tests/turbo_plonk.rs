--- conflicted
+++ resolved
@@ -21,28 +21,13 @@
 
 **********************************************************************************************************/
 
-<<<<<<< HEAD
-use algebra::{
-    tweedle::{
-        dee::{Affine, TweedledeeParameters},
-        fp::Fp,
-    },
-    Field, One, UniformRand, Zero,
-=======
 use ark_ff::{Field, One, UniformRand, Zero};
 use ark_poly::{
     univariate::DensePolynomial, Evaluations, Radix2EvaluationDomain as D, UVPolynomial,
->>>>>>> c3883db4
 };
 use colored::Colorize;
 use commitment_dlog::{
     commitment::{b_poly_coefficients, ceil_log2, CommitmentCurve},
-<<<<<<< HEAD
-    srs::SRS,
-};
-use ff_fft::{DensePolynomial, Evaluations, Radix2EvaluationDomain as D};
-use groupmap::GroupMap;
-=======
     srs::{SRSSpec, SRS},
 };
 use groupmap::GroupMap;
@@ -51,23 +36,14 @@
     vesta::{Affine, VestaParameters},
     Fp,
 };
->>>>>>> c3883db4
 use oracle::poseidon::*;
 use oracle::{
     poseidon::{ArithmeticSponge, ArithmeticSpongeParams, PlonkSpongeConstants as SC, Sponge},
     sponge::{DefaultFqSponge, DefaultFrSponge},
 };
 use plonk_circuits::{constraints::ConstraintSystem, gate::CircuitGate, wires::GateWires};
-<<<<<<< HEAD
-use plonk_protocol_dlog::{
-    index::{Index, SRSSpec},
-    prover::ProverProof,
-};
-use rand_core::OsRng;
-=======
 use plonk_protocol_dlog::{index::Index, prover::ProverProof};
 use rand::rngs::OsRng;
->>>>>>> c3883db4
 use std::time::Instant;
 use std::{io, io::Write};
 
@@ -77,11 +53,7 @@
 
 #[test]
 fn turbo_plonk() {
-<<<<<<< HEAD
-    let c = &oracle::tweedle::fp::params().round_constants;
-=======
     let c = &oracle::pasta::fp::params().round_constants;
->>>>>>> c3883db4
 
     let z = Fp::zero();
     let p = Fp::one();
@@ -539,19 +511,11 @@
     let index = Index::<Affine>::create(
         ConstraintSystem::<Fp>::create(
             gates,
-<<<<<<< HEAD
-            oracle::tweedle::fp::params() as ArithmeticSpongeParams<Fp>,
-            PUBLIC,
-        )
-        .unwrap(),
-        oracle::tweedle::fq::params(),
-=======
             oracle::pasta::fp::params() as ArithmeticSpongeParams<Fp>,
             PUBLIC,
         )
         .unwrap(),
         oracle::pasta::fq::params(),
->>>>>>> c3883db4
         endo_q,
         SRSSpec::Use(&srs),
     );
@@ -666,11 +630,7 @@
 
         // HALF_ROUNDS_FULL full rounds constraint gates
         for j in 0..SC::ROUNDS_FULL {
-<<<<<<< HEAD
-            sponge.full_round(j, &params);
-=======
             sponge.full_round(j + 1);
->>>>>>> c3883db4
             l.push(sponge.state[0]);
             r.push(sponge.state[1]);
             o.push(sponge.state[2]);
@@ -825,11 +785,7 @@
     println!("{}{:?}", "Execution time: ".yellow(), start.elapsed());
 
     // verify one proof serially
-<<<<<<< HEAD
-    match ProverProof::verify::<DefaultFqSponge<TweedledeeParameters, SC>, DefaultFrSponge<Fp, SC>>(
-=======
     match ProverProof::verify::<DefaultFqSponge<VestaParameters, SC>, DefaultFrSponge<Fp, SC>>(
->>>>>>> c3883db4
         &group_map,
         &vec![(&verifier_index, &lgr_comms, &batch[0])],
     ) {
@@ -844,11 +800,7 @@
         .iter()
         .map(|p| (&verifier_index, &lgr_comms, p))
         .collect();
-<<<<<<< HEAD
-    match ProverProof::verify::<DefaultFqSponge<TweedledeeParameters, SC>, DefaultFrSponge<Fp, SC>>(
-=======
     match ProverProof::verify::<DefaultFqSponge<VestaParameters, SC>, DefaultFrSponge<Fp, SC>>(
->>>>>>> c3883db4
         &group_map, &batch,
     ) {
         Err(error) => panic!("Failure verifying the prover's proofs in batch: {}", error),
@@ -930,11 +882,7 @@
 
     // ROUNDS_FULL full rounds constraint gates
     for j in 0..SC::ROUNDS_FULL {
-<<<<<<< HEAD
-        sponge.full_round(j, &params);
-=======
         sponge.full_round(j + 1);
->>>>>>> c3883db4
         l.push(sponge.state[0]);
         r.push(sponge.state[1]);
         o.push(sponge.state[2]);
