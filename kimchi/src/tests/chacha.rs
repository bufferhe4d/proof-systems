use crate::{
    circuits::{
        gate::{CircuitGate, GateType, LookupTable},
        polynomials::chacha,
        wires::{Wire, COLUMNS},
    },
<<<<<<< HEAD
    index::testing::{new_index_for_test, new_index_for_test_with_lookups},
=======
>>>>>>> c06f9b51
    prover::ProverProof,
    prover_index::testing::new_index_for_test,
    verifier::batch_verify,
};
use ark_ff::Zero;
use array_init::array_init;
use colored::Colorize;
use commitment_dlog::commitment::{ceil_log2, CommitmentCurve};
use groupmap::GroupMap;
use mina_curves::pasta::{
    fp::Fp,
    vesta::{Affine, VestaParameters},
};
use oracle::{
    poseidon::PlonkSpongeConstantsKimchi,
    sponge::{DefaultFqSponge, DefaultFrSponge},
};
use std::time::Instant;

// aliases

type SpongeParams = PlonkSpongeConstantsKimchi;
type BaseSponge = DefaultFqSponge<VestaParameters, SpongeParams>;
type ScalarSponge = DefaultFrSponge<Fp, SpongeParams>;

const PUBLIC: usize = 0;

#[test]
fn chacha_prover() {
    let num_chachas = 8;
    let rows_per_chacha = 20 * 4 * 10;
    let n_lower_bound = rows_per_chacha * num_chachas;
    let max_size = 1 << ceil_log2(n_lower_bound);
    println!("{} {}", n_lower_bound, max_size);

    let s0: Vec<u32> = vec![
        0x61707865, 0x3320646e, 0x79622d32, 0x6b206574, 0x03020100, 0x07060504, 0x0b0a0908,
        0x0f0e0d0c, 0x13121110, 0x17161514, 0x1b1a1918, 0x1f1e1d1c, 0x00000001, 0x09000000,
        0x4a000000, 0x00000000,
    ];
    let expected_result: Vec<u32> = vec![
        0x837778ab, 0xe238d763, 0xa67ae21e, 0x5950bb2f, 0xc4f2d0c7, 0xfc62bb2f, 0x8fa018fc,
        0x3f5ec7b7, 0x335271c2, 0xf29489f3, 0xeabda8fc, 0x82e46ebd, 0xd19c12b4, 0xb04e16de,
        0x9e83d0cb, 0x4e3c50a2,
    ];
    assert_eq!(expected_result, chacha::testing::chacha20(s0.clone()));

    // circuit gates
    let mut gates = vec![];
    for _ in 0..num_chachas {
        gates.extend(chacha::testing::chacha20_gates())
    }
    let gates: Vec<CircuitGate<Fp>> = gates
        .into_iter()
        .enumerate()
        .map(|(i, typ)| CircuitGate {
            typ,
            coeffs: vec![],
            wires: Wire::new(i),
        })
        .collect();

    // create the index
    let index = new_index_for_test(gates, PUBLIC);

    let mut rows = vec![];
    for _ in 0..num_chachas {
        rows.extend(chacha::testing::chacha20_rows::<Fp>(s0.clone()))
    }
    let mut witness: [Vec<Fp>; COLUMNS] = array_init(|_| vec![]);
    for r in rows.into_iter() {
        for (col, c) in r.into_iter().enumerate() {
            witness[col].push(c);
        }
    }

    let group_map = <Affine as CommitmentCurve>::Map::setup();

    let start = Instant::now();
    let proof =
        ProverProof::create::<BaseSponge, ScalarSponge>(&group_map, witness, &index, vec![])
            .unwrap();
    println!("{}{:?}", "Prover time: ".yellow(), start.elapsed());

    let start = Instant::now();
    let verifier_index = index.verifier_index();
    println!("{}{:?}", "Verifier index time: ".yellow(), start.elapsed());

    let batch: Vec<_> = vec![(&verifier_index, &proof)];
    let start = Instant::now();
    match batch_verify::<Affine, BaseSponge, ScalarSponge>(&group_map, &batch) {
        Err(error) => panic!("Failure verifying the prover's proofs in batch: {}", error),
        Ok(_) => {
            println!("{}{:?}", "Verifier time: ".yellow(), start.elapsed());
        }
    }
}

fn chacha_setup_bad_lookup(table_id: i32) {
    // circuit gates: one 'real' ChaCha0 and one 'fake' one.
    let gates = vec![
        GateType::ChaCha0,
        GateType::Zero,
        GateType::ChaCha0,
        GateType::Zero,
    ];
    let gates: Vec<CircuitGate<Fp>> = gates
        .into_iter()
        .enumerate()
        .map(|(i, typ)| CircuitGate {
            typ,
            coeffs: vec![],
            wires: Wire::new(i),
        })
        // Pad with generic gates to get a sufficiently-large domain.
        .chain((4..513).map(|i| CircuitGate {
            typ: GateType::Generic,
            coeffs: vec![Fp::zero(); 10],
            wires: Wire::new(i),
        }))
        .collect();

    let mut rows = vec![];

    let s: Vec<u32> = vec![
        0x61707865, 0x3320646e, 0x79622d32, 0x6b206574, 0x03020100, 0x07060504, 0x0b0a0908,
        0x0f0e0d0c, 0x13121110, 0x17161514, 0x1b1a1918, 0x1f1e1d1c, 0x00000001, 0x09000000,
        0x4a000000, 0x00000000,
    ];

    let mut fakes = vec![vec![]; 3];

    // Push the witnesses for a gate. When `fake` is true, the XOR operation is faked to return 0.
    // This has been shamelessly copied from the chacha module and vandalised.
    let mut push_rows = |fake: bool| {
        let k = 16;
        let x = 0;
        let y = 1;
        let z = 2;
        let f = |t: u32| Fp::from(t);
        let nyb = |t: u32, i: usize| f((t >> (4 * i)) & 0b1111);

        let top_bit = (((s[x] as u64) + (s[z] as u64)) >> 32) as u32;
        let xprime = u32::wrapping_add(s[x], s[z]);
        let y_xor_xprime = if fake {
            for nybble in 0..8 {
                fakes[0].push(nyb(0, nybble));
                fakes[1].push(nyb(xprime, nybble));
                fakes[2].push(nyb(s[y], nybble));
            }
            0
        } else {
            s[y] ^ xprime
        };
        let yprime = y_xor_xprime.rotate_left(k);

        rows.push(vec![
            f(s[x]),
            f(s[y]),
            f(s[z]),
            nyb(y_xor_xprime, 0),
            nyb(y_xor_xprime, 1),
            nyb(y_xor_xprime, 2),
            nyb(y_xor_xprime, 3),
            nyb(xprime, 0),
            nyb(xprime, 1),
            nyb(xprime, 2),
            nyb(xprime, 3),
            nyb(s[y], 0),
            nyb(s[y], 1),
            nyb(s[y], 2),
            nyb(s[y], 3),
        ]);
        rows.push(vec![
            f(xprime),
            f(yprime),
            f(top_bit),
            nyb(y_xor_xprime, 4),
            nyb(y_xor_xprime, 5),
            nyb(y_xor_xprime, 6),
            nyb(y_xor_xprime, 7),
            nyb(xprime, 4),
            nyb(xprime, 5),
            nyb(xprime, 6),
            nyb(xprime, 7),
            nyb(s[y], 4),
            nyb(s[y], 5),
            nyb(s[y], 6),
            nyb(s[y], 7),
        ]);
    };

    // One real witness..
    push_rows(false);
    // .. and one fake witness.
    push_rows(true);

    let lookup_tables = vec![
        LookupTable {
            id: 0,
            data: vec![vec![Fp::from(0); 10]],
        },
        LookupTable {
            id: table_id,
            data: fakes,
        },
    ];

    // create the index
    let index = new_index_for_test_with_lookups(gates, PUBLIC, lookup_tables);

    let mut witness: [Vec<Fp>; COLUMNS] = array_init(|_| vec![]);
    for r in rows.into_iter() {
        for (col, c) in r.into_iter().enumerate() {
            witness[col].push(c);
        }
    }

    let group_map = <Affine as CommitmentCurve>::Map::setup();

    let start = Instant::now();
    let proof =
        ProverProof::create::<BaseSponge, ScalarSponge>(&group_map, witness, &index, vec![])
            .unwrap();
    println!("{}{:?}", "Prover time: ".yellow(), start.elapsed());

    let start = Instant::now();
    let verifier_index = index.verifier_index();
    println!("{}{:?}", "Verifier index time: ".yellow(), start.elapsed());

    let batch: Vec<_> = vec![(&verifier_index, &proof)];
    let start = Instant::now();
    match batch_verify::<Affine, BaseSponge, ScalarSponge>(&group_map, &batch) {
        Err(error) => panic!("Failure verifying the prover's proofs in batch: {}", error),
        Ok(_) => {
            println!("{}{:?}", "Verifier time: ".yellow(), start.elapsed());
        }
    }
}

// Test lookup domain separation: if a different table ID is used, we shouldn't be able to use a
// value from that table.
#[test]
#[should_panic]
fn chacha_prover_fake_lookup_in_different_table_fails() {
    chacha_setup_bad_lookup(chacha::XOR_TABLE_ID + 1)
}

// Test lookup domain collisions: if the same table ID is used, we should be able to inject and use
// a value when it wasn't previously in the table.
#[test]
fn chacha_prover_fake_lookup_in_same_table() {
    chacha_setup_bad_lookup(chacha::XOR_TABLE_ID)
}<|MERGE_RESOLUTION|>--- conflicted
+++ resolved
@@ -4,12 +4,8 @@
         polynomials::chacha,
         wires::{Wire, COLUMNS},
     },
-<<<<<<< HEAD
-    index::testing::{new_index_for_test, new_index_for_test_with_lookups},
-=======
->>>>>>> c06f9b51
     prover::ProverProof,
-    prover_index::testing::new_index_for_test,
+    prover_index::testing::{new_index_for_test, new_index_for_test_with_lookups},
     verifier::batch_verify,
 };
 use ark_ff::Zero;
