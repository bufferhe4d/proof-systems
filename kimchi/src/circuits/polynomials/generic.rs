--- conflicted
+++ resolved
@@ -38,10 +38,12 @@
 use array_init::array_init;
 use rayon::prelude::*;
 
-<<<<<<< HEAD
 //
-// Handy constants
+// Constants
 //
+
+/// Number of constraints produced by the gate.
+pub const CONSTRAINTS: usize = 1;
 
 /// Offset for the second generic gate
 pub const GENERICS_COEFFS: usize = GENERICS + 1 /* mul */ + 1 /* cst */;
@@ -194,10 +196,6 @@
 }
 
 // -------------------------------------------------
-=======
-/// Number of constraints produced by the gate.
-pub const CONSTRAINTS: usize = 1;
->>>>>>> 2afebaee
 
 impl<F: FftField + SquareRootField> ConstraintSystem<F> {
     /// generic constraint quotient poly contribution computation
