//! This module implements the ChaCha constraints.

//~ There are four chacha constraint types, corresponding to the four lines in each quarter round.
//~
//~ ```
//~ a += b; d ^= a; d <<<= 16;
//~ c += d; b ^= c; b <<<= 12;
//~ a += b; d ^= a; d <<<= 8;
//~ c += d; b ^= c; b <<<= 7;
//~ ```
//~
//~ or, written without mutation, (and where `+` is mod $2^32$),
//~
//~ ```
//~ a'  = a + b ; d' = (d ⊕ a') <<< 16;
//~ c'  = c + d'; b' = (b ⊕ c') <<< 12;
//~ a'' = a' + b'; d'' = (d' ⊕ a') <<< 8;
//~ c'' = c' + d''; b'' = (c'' ⊕ b') <<< 7;
//~ ```
//~
//~ We lay each line as two rows.
//~
//~ Each line has the form
//~
//~ ```
//~ x += z; y ^= x; y <<<= k
//~ ```
//~
//~ or without mutation,
//~
//~ ```
//~ x' = x + z; y' = (y ⊕ x') <<< k
//~ ```
//~
//~ which we abbreviate as
//~
//~ L(x, x', y, y', z, k)
//~
//~ In general, such a line will be laid out as the two rows
//~
//~
//~ | 0 | 1 | 2 | 3 | 4 | 5 | 6 | 7 | 8 | 9 | 10 | 11 | 12 | 13 | 14 |
//~ |---|---|---|---|---|---|---|---|---|---|----|----|----|----|----|
//~ | x | y | z | (y^x')_0 | (y^x')_1 | (y^x')_2 | (y^x')_3 | (x+z)_0 | (x+z)_1 | (x+z)_2 | (x+z)_3 | y_0 | y_1 | y_2 | y_3 |
//~ | x' | y' | (x+z)_8 | (y^x')_4 | (y^x')_5 | (y^x')_6 | (y^x')_7 | (x+z)_4 | (x+z)_5 | (x+z)_6 | (x+z)_7 | y_4 | y_5 | y_6 | y_7 |
//~
//~ where A_i indicates the i^th nybble (four-bit chunk) of the value A.
//~
//~ $(x+z)_8$ is special, since we know it is actually at most 1 bit (representing the overflow bit of x + z).
//~
//~ So the first line `L(a, a', d, d', b, 8)` for example becomes the two rows
//~
//~ | 0 | 1 | 2 | 3 | 4 | 5 | 6 | 7 | 8 | 9 | 10 | 11 | 12 | 13 | 14 |
//~ |---|---|---|---|---|---|---|---|---|---|----|----|----|----|----|
//~ | a | d | b | (d^a')_0 | (d^a')_1 | (d^a')_2 | (d^a')_3 | (a+b)_0 | (a+b)_1 | (a+b)_2 | (a+b)_3 | d_0 | d_1 | d_2 | d_3 |
//~ | a' | d' | (a+b)_8 | (d^a')_4 | (d^a')_5 | (d^a')_6 | (d^a')_7 | (a+b)_4 | (a+b)_5 | (a+b)_6 | (a+b)_7 | d_4 | d_5 | d_6 | d_7 |
//~
//~ along with the equations
//~
//~ * $(a+b)_8^2 = (a+b)_8$ (booleanity check)
//~ * $a' = \sum_{i = 0}^7 (2^4)^i (a+b)_i$
//~ * $a + b = 2^{32} (a+b)_8 + a'$
//~ * $d = \sum_{i = 0}^7 (2^4)^i d_i$
//~ * $d' = \sum_{i = 0}^7 (2^4)^{(i + 4) \mod 8} (a+b)_i$
//~
//~ The $(i + 4) \mod 8$ rotates the nybbles left by 4, which means bit-rotating by $4 \times 4 = 16$ as desired.
//~
//~ The final line is a bit more complicated as we have to rotate by 7, which is not a multiple of 4.
//~ We accomplish this as follows.
//~
//~ Let's say we want to rotate the nybbles $A_0, \cdots, A_7$ left by 7.
//~ First we'll rotate left by 4 to get
//~
//~ $$A_7, A_0, A_1, \cdots, A_6$$
//~
//~ Rename these as
//~ $$B_0, \cdots, B_7$$
//~
//~ We now want to left-rotate each $B_i$ by 3.
//~
//~ Let $b_i$ be the low bit of $B_i$.
//~ Then, the low 3 bits of $B_i$ are
//~ $(B_i - b_i) / 2$.
//~
//~ The result will thus be
//~
//~ * $2^3 b_0 + (B_7 - b_7)/2$
//~ * $2^3 b_1 + (B_0 - b_0)/2$
//~ * $2^3 b_2 + (B_1 - b_1)/2$
//~ * $\cdots$
//~ * $2^3 b_7 + (B_6 - b_6)/2$
//~
//~ or re-writing in terms of our original nybbles $A_i$,
//~
//~ * $2^3 a_7 + (A_6 - a_6)/2$
//~ * $2^3 a_0 + (A_7 - a_7)/2$
//~ * $2^3 a_1 + (A_0 - a_0)/2$
//~ * $2^3 a_2 + (A_1 - a_1)/2$
//~ * $2^3 a_3 + (A_2 - a_2)/2$
//~ * $2^3 a_4 + (A_3 - a_3)/2$
//~ * $2^3 a_5 + (A_4 - a_4)/2$
//~ * $2^3 a_6 + (A_5 - a_5)/2$
//~
//~ For neatness, letting $(x, y, z) = (c', b', d'')$, the first 2 rows for the final line will be:
//~
//~ | 0 | 1 | 2 | 3 | 4 | 5 | 6 | 7 | 8 | 9 | 10 | 11 | 12 | 13 | 14 |
//~ |---|---|---|---|---|---|---|---|---|---|----|----|----|----|----|
//~ | x | y | z | (y^x')_0 | (y^x')_1 | (y^x')_2 | (y^x')_3 | (x+z)_0 | (x+z)_1 | (x+z)_2 | (x+z)_3 | y_0 | y_1 | y_2 | y_3 |
//~ | x' | _ | (x+z)_8 | (y^x')_4 | (y^x')_5 | (y^x')_6 | (y^x')_7 | (x+z)_4 | (x+z)_5 | (x+z)_6 | (x+z)_7 | y_4 | y_5 | y_6 | y_7 |
//~
//~ but then we also need to perform the bit-rotate by 1.
//~
//~ For this we'll add an additional 2 rows. It's probably possible to do it with just 1,
//~ but I think we'd have to change our plookup setup somehow, or maybe expand the number of columns,
//~ or allow access to the previous row.
//~
//~ Let $lo(n)$ be the low bit of the nybble n. The 2 rows will be
//~
//~ | 0 | 1 | 2 | 3 | 4 | 5 | 6 | 7 | 8 | 9 | 10 | 11 | 12 | 13 | 14 |
//~ |---|---|---|---|---|---|---|---|---|---|----|----|----|----|----|
//~ | y' | (y^x')_0 | (y^x')_1 | (y^x')_2 | (y^x')_3 | lo((y^x')_0) | lo((y^x')_1) | lo((y^x')_2) | lo((y^x')_3) |
//~ | _ | (y^x')_4 | (y^x')_5 | (y^x')_6 | (y^x')_7 | lo((y^x')_4) | lo((y^x')_5) | lo((y^x')_6) | lo((y^x')_7) |
//~
//~ On each of them we'll do the plookups
//~
//~ ```
//~ ((cols[1] - cols[5])/2, (cols[1] - cols[5])/2, 0) in XOR
//~ ((cols[2] - cols[6])/2, (cols[2] - cols[6])/2, 0) in XOR
//~ ((cols[3] - cols[7])/2, (cols[3] - cols[7])/2, 0) in XOR
//~ ((cols[4] - cols[8])/2, (cols[4] - cols[8])/2, 0) in XOR
//~ ```
//~
//~ which checks that $(y^{x'})_i - lo((y^{x'})_i)$ is a nybble,
//~ which guarantees that the low bit is computed correctly.
//~
//~ There is no need to check nybbleness of $(y^x')_i$ because those will be constrained to
//~ be equal to the copies of those values from previous rows, which have already been
//~ constrained for nybbleness (by the lookup in the XOR table).
//~
//~ And we'll check that y' is the sum of the shifted nybbles.
//~

use std::marker::PhantomData;

use crate::circuits::{
    argument::{Argument, ArgumentType},
    expr::{constraints::boolean, prologue::*, ConstantExpr as C},
    gate::{CurrOrNext, GateType},
};
use ark_ff::{FftField, Field, Zero};

/// The lookup table for 4-bit xor.
/// Note that it is constructed so that (0, 0, 0) is the last position in the table.
///
/// This is because tables are extended to the full size of a column (essentially)
/// by padding them with their final value. And, having the value (0, 0, 0) here means
/// that when we commit to this table and use the dummy value in the `lookup_sorted`
/// columns, those entries that have the dummy value of
///
/// 0 = 0 + joint_combiner * 0 + joint_combiner^2 * 0
///
/// will translate into a scalar multiplication by 0, which is free.
pub fn xor_table<F: Field>() -> Vec<Vec<F>> {
    let mut res = vec![vec![]; 3];

    // XOR for all possible four-bit arguments.
    // I suppose this could be computed a bit faster using symmetry but it's quite
    // small (16*16 = 256 entries) so let's just keep it simple.
    for i in 0u32..=0b1111 {
        for j in 0u32..=0b1111 {
            res[0].push(F::from(i));
            res[1].push(F::from(j));
            res[2].push(F::from(i ^ j));
        }
    }

    for r in &mut res {
        r.reverse();
        // Just to be safe.
        assert!(r[r.len() - 1].is_zero());
    }
    res
}

//
// Implementation internals
//

/// 8-nybble sequences that are laid out as 4 nybbles per row over the two row,
/// like y^x' or x+z
fn chunks_over_2_rows<F>(col_offset: usize) -> Vec<E<F>> {
    (0..8)
        .map(|i| {
            use CurrOrNext::{Curr, Next};
            let r = if i < 4 { Curr } else { Next };
            witness(col_offset + (i % 4), r)
        })
        .collect()
}

fn combine_nybbles<F: Field>(ns: Vec<E<F>>) -> E<F> {
    ns.into_iter()
        .enumerate()
        .fold(E::zero(), |acc: E<F>, (i, t)| {
            acc + E::from(1 << (4 * i)) * t
        })
}

/// Constraints for the line L(x, x', y, y', z, k), where k = 4 * nybble_rotation
fn line<F: Field>(nybble_rotation: usize) -> Vec<E<F>> {
    let y_xor_xprime_nybbles = chunks_over_2_rows(3);
    let x_plus_z_nybbles = chunks_over_2_rows(7);
    let y_nybbles = chunks_over_2_rows(11);

    let x_plus_z_overflow_bit = witness_next(2);

    let x = witness_curr(0);
    let xprime = witness_next(0);
    let y = witness_curr(1);
    let yprime = witness_next(1);
    let z = witness_curr(2);

    // Because the nybbles are little-endian, rotating the vector "right"
    // is equivalent to left-shifting the nybbles.
    let mut y_xor_xprime_rotated = y_xor_xprime_nybbles;
    y_xor_xprime_rotated.rotate_right(nybble_rotation);

    vec![
        // booleanity of overflow bit
        boolean(&x_plus_z_overflow_bit),
        // x' = x + z (mod 2^32)
        combine_nybbles(x_plus_z_nybbles) - xprime.clone(),
        // Correctness of x+z nybbles
        xprime + E::from(1 << 32) * x_plus_z_overflow_bit - (x + z),
        // Correctness of y nybbles
        combine_nybbles(y_nybbles) - y,
        // y' = (y ^ x') <<< 4 * nybble_rotation
        combine_nybbles(y_xor_xprime_rotated) - yprime,
    ]
}

//
// Gates
//

/// Implementation of the ChaCha0 gate
pub struct ChaCha0<F>(PhantomData<F>);

impl<F> Argument<F> for ChaCha0<F>
where
    F: FftField,
{
    const ARGUMENT_TYPE: ArgumentType = ArgumentType::Gate(GateType::ChaCha0);
    const CONSTRAINTS: u32 = 5;

    fn constraints() -> Vec<E<F>> {
        // a += b; d ^= a; d <<<= 16 (=4*4)
        line(4)
    }
}

/// Implementation of the ChaCha1 gate
pub struct ChaCha1<F>(PhantomData<F>);

impl<F> Argument<F> for ChaCha1<F>
where
    F: FftField,
{
    const ARGUMENT_TYPE: ArgumentType = ArgumentType::Gate(GateType::ChaCha1);
    const CONSTRAINTS: u32 = 5;

    fn constraints() -> Vec<E<F>> {
        // c += d; b ^= c; b <<<= 12 (=3*4)
        line(3)
    }
}

/// Implementation of the ChaCha2 gate
pub struct ChaCha2<F>(PhantomData<F>);

impl<F> Argument<F> for ChaCha2<F>
where
    F: FftField,
{
    const ARGUMENT_TYPE: ArgumentType = ArgumentType::Gate(GateType::ChaCha2);
    const CONSTRAINTS: u32 = 5;

    fn constraints() -> Vec<E<F>> {
        // a += b; d ^= a; d <<<= 8  (=2*4)
        line(2)
    }
}

/// Implementation of the ChaChaFinal gate
pub struct ChaChaFinal<F>(PhantomData<F>);

impl<F> Argument<F> for ChaChaFinal<F>
where
    F: FftField,
{
    const ARGUMENT_TYPE: ArgumentType = ArgumentType::Gate(GateType::ChaChaFinal);
    const CONSTRAINTS: u32 = 9;

    fn constraints() -> Vec<E<F>> {
        // The last line, namely,
        // c += d; b ^= c; b <<<= 7;
        // is special.
        // We don't use the y' value computed by this one, so we
        // will use a ChaCha0 gate to compute the nybbles of
        // all the relevant values, and the xors, and then do
        // the shifting using a ChaChaFinal gate.
        let y_xor_xprime_nybbles = chunks_over_2_rows(1);
        let low_bits = chunks_over_2_rows(5);
        let yprime = witness_curr(0);

        let one_half = F::from(2u64).inverse().unwrap();

        // (y xor xprime) <<< 7
        // per the comment at the top of the file
        let y_xor_xprime_rotated: Vec<_> = [7, 0, 1, 2, 3, 4, 5, 6]
            .iter()
            .zip([6, 7, 0, 1, 2, 3, 4, 5].iter())
            .map(|(&i, &j)| -> E<F> {
                E::from(8) * low_bits[i].clone()
                    + E::Constant(C::Literal(one_half))
                        * (y_xor_xprime_nybbles[j].clone() - low_bits[j].clone())
            })
            .collect();

        let mut constraints: Vec<E<F>> = low_bits.iter().map(boolean).collect();
        constraints.push(combine_nybbles(y_xor_xprime_rotated) - yprime);
        constraints
    }
}

// TODO: move this to test file
pub mod testing {
    use super::*;

    /// This is just for tests. It doesn't set up the permutations
    pub fn chacha20_gates() -> Vec<GateType> {
        let mut gs = vec![];
        for _ in 0..20 {
            use GateType::*;
            for _ in 0..4 {
                for &g in &[ChaCha0, ChaCha1, ChaCha2, ChaCha0, ChaChaFinal] {
                    gs.push(g);
                    gs.push(Zero);
                }
            }
        }
        gs
    }

    const CHACHA20_ROTATIONS: [u32; 4] = [16, 12, 8, 7];
    const CHACHA20_QRS: [[usize; 4]; 8] = [
        [0, 4, 8, 12],
        [1, 5, 9, 13],
        [2, 6, 10, 14],
        [3, 7, 11, 15],
        [0, 5, 10, 15],
        [1, 6, 11, 12],
        [2, 7, 8, 13],
        [3, 4, 9, 14],
    ];

    pub fn chacha20_rows<F: FftField>(s0: Vec<u32>) -> Vec<Vec<F>> {
        let mut rows = vec![];

        let mut s = s0;
        let mut line = |x: usize, y: usize, z: usize, k: u32| {
            let f = |t: u32| F::from(t);
            let nyb = |t: u32, i: usize| f((t >> (4 * i)) & 0b1111);

            let top_bit = (((s[x] as u64) + (s[z] as u64)) >> 32) as u32;
            let xprime = u32::wrapping_add(s[x], s[z]);
            let y_xor_xprime = s[y] ^ xprime;
            let yprime = y_xor_xprime.rotate_left(k);

            let yprime_in_row =
                // When k = 7, we use a ChaCha0 gate and throw away the yprime value
                // (which will need to be y_xor_xprime.rotate_left(16))
                // in the second row corresponding to that gate
                if k == 7 { y_xor_xprime.rotate_left(16) } else { yprime };

            rows.push(vec![
                f(s[x]),
                f(s[y]),
                f(s[z]),
                nyb(y_xor_xprime, 0),
                nyb(y_xor_xprime, 1),
                nyb(y_xor_xprime, 2),
                nyb(y_xor_xprime, 3),
                nyb(xprime, 0),
                nyb(xprime, 1),
                nyb(xprime, 2),
                nyb(xprime, 3),
                nyb(s[y], 0),
                nyb(s[y], 1),
                nyb(s[y], 2),
                nyb(s[y], 3),
            ]);
            rows.push(vec![
                f(xprime),
                f(yprime_in_row),
                f(top_bit),
                nyb(y_xor_xprime, 4),
                nyb(y_xor_xprime, 5),
                nyb(y_xor_xprime, 6),
                nyb(y_xor_xprime, 7),
                nyb(xprime, 4),
                nyb(xprime, 5),
                nyb(xprime, 6),
                nyb(xprime, 7),
                nyb(s[y], 4),
                nyb(s[y], 5),
                nyb(s[y], 6),
                nyb(s[y], 7),
            ]);

            s[x] = xprime;
            s[y] = yprime;

            if k == 7 {
                let lo = |t: u32, i: usize| f((t >> (4 * i)) & 1);
                rows.push(vec![
                    f(yprime),
                    nyb(y_xor_xprime, 0),
                    nyb(y_xor_xprime, 1),
                    nyb(y_xor_xprime, 2),
                    nyb(y_xor_xprime, 3),
                    lo(y_xor_xprime, 0),
                    lo(y_xor_xprime, 1),
                    lo(y_xor_xprime, 2),
                    lo(y_xor_xprime, 3),
                    F::zero(),
                    F::zero(),
                    F::zero(),
                    F::zero(),
                    F::zero(),
                    F::zero(),
                ]);
                rows.push(vec![
                    F::zero(),
                    nyb(y_xor_xprime, 4),
                    nyb(y_xor_xprime, 5),
                    nyb(y_xor_xprime, 6),
                    nyb(y_xor_xprime, 7),
                    lo(y_xor_xprime, 4),
                    lo(y_xor_xprime, 5),
                    lo(y_xor_xprime, 6),
                    lo(y_xor_xprime, 7),
                    F::zero(),
                    F::zero(),
                    F::zero(),
                    F::zero(),
                    F::zero(),
                    F::zero(),
                ]);
            }
        };

        let mut qr = |a, b, c, d| {
            line(a, d, b, CHACHA20_ROTATIONS[0]);
            line(c, b, d, CHACHA20_ROTATIONS[1]);
            line(a, d, b, CHACHA20_ROTATIONS[2]);
            line(c, b, d, CHACHA20_ROTATIONS[3]);
        };
        for _ in 0..10 {
            for [a, b, c, d] in CHACHA20_QRS {
                qr(a, b, c, d);
            }
        }

        rows
    }

    pub fn chacha20(mut s: Vec<u32>) -> Vec<u32> {
        let mut line = |x, y, z, k| {
            s[x] = u32::wrapping_add(s[x], s[z]);
            s[y] ^= s[x];
            let yy: u32 = s[y];
            s[y] = yy.rotate_left(k);
        };
        let mut qr = |a, b, c, d| {
            line(a, d, b, CHACHA20_ROTATIONS[0]);
            line(c, b, d, CHACHA20_ROTATIONS[1]);
            line(a, d, b, CHACHA20_ROTATIONS[2]);
            line(c, b, d, CHACHA20_ROTATIONS[3]);
        };
        for _ in 0..10 {
            for [a, b, c, d] in CHACHA20_QRS {
                qr(a, b, c, d);
            }
        }
        s
    }
}

#[cfg(test)]
mod tests {
    use super::*;
    use crate::{
        alphas::Alphas,
        circuits::{
            expr::{Column, Constants, PolishToken},
<<<<<<< HEAD
            gate::LookupInfo,
            gates::foreign_mul,
=======
            lookup::lookups::LookupInfo,
>>>>>>> bbc4c773
            scalars::{LookupEvaluations, ProofEvaluations},
            wires::*,
        },
    };
    use ark_ff::UniformRand;
    use ark_poly::{EvaluationDomain, Radix2EvaluationDomain as D};
    use array_init::array_init;
    use mina_curves::pasta::fp::Fp as F;
    use rand::{rngs::StdRng, SeedableRng};
    use std::fmt::{Display, Formatter};

    struct Polish(Vec<PolishToken<F>>);
    impl Display for Polish {
        fn fmt(&self, f: &mut Formatter<'_>) -> std::fmt::Result {
            write!(f, "[")?;
            for x in self.0.iter() {
                match x {
                    PolishToken::Literal(a) => write!(f, "{}, ", a)?,
                    PolishToken::Add => write!(f, "+, ")?,
                    PolishToken::Mul => write!(f, "*, ")?,
                    PolishToken::Sub => write!(f, "-, ")?,
                    x => write!(f, "{:?}, ", x)?,
                }
            }
            write!(f, "]")?;
            Ok(())
        }
    }

    #[test]
    fn chacha_linearization() {
        let lookup_info = LookupInfo::<F>::create();

        let evaluated_cols = {
            let mut h = std::collections::HashSet::new();
            // use Column::*;
            for i in 0..COLUMNS {
                h.insert(Column::Witness(i));
            }
            for i in 0..(lookup_info.max_per_row + 1) {
                h.insert(Column::LookupSorted(i as usize));
            }
            h.insert(Column::Z);
            h.insert(Column::LookupAggreg);
            h.insert(Column::LookupTable);
            h.insert(Column::Index(GateType::Poseidon));
            h.insert(Column::Index(GateType::Generic));
            h
        };
        let mut alphas = Alphas::<F>::default();
        alphas.register(
            ArgumentType::Gate(GateType::ChaChaFinal),
            ChaChaFinal::<F>::CONSTRAINTS,
        );
        let mut expr = ChaCha0::combined_constraints(&alphas);
        expr += ChaCha1::combined_constraints(&alphas);
        expr += ChaCha2::combined_constraints(&alphas);
        expr += ChaChaFinal::combined_constraints(&alphas);
        let linearized = expr.linearize(evaluated_cols).unwrap();
        let _expr_polish = expr.to_polish();
        let linearized_polish = linearized.map(|e| e.to_polish());

        let rng = &mut StdRng::from_seed([0u8; 32]);

        let d = D::new(1024).unwrap();

        let pt = F::rand(rng);
        let mut eval = || ProofEvaluations {
            w: array_init(|_| F::rand(rng)),
            z: F::rand(rng),
            s: array_init(|_| F::rand(rng)),
            generic_selector: F::zero(),
            poseidon_selector: F::zero(),
            lookup: Some(LookupEvaluations {
                sorted: (0..(lookup_info.max_per_row + 1))
                    .map(|_| F::rand(rng))
                    .collect(),
                aggreg: F::rand(rng),
                table: F::rand(rng),
            }),
            foreign_mul_selector: [F::zero(); foreign_mul::CIRCUIT_GATE_COUNT],
        };
        let evals = vec![eval(), eval()];

        let constants = Constants {
            alpha: F::rand(rng),
            beta: F::rand(rng),
            gamma: F::rand(rng),
            joint_combiner: F::rand(rng),
            endo_coefficient: F::zero(),
            mds: vec![],
            foreign_modulus: vec![],
        };

        assert_eq!(
            linearized
                .constant_term
                .evaluate_(d, pt, &evals, &constants)
                .unwrap(),
            PolishToken::evaluate(&linearized_polish.constant_term, d, pt, &evals, &constants)
                .unwrap()
        );

        linearized
            .index_terms
            .iter()
            .zip(linearized_polish.index_terms.iter())
            .for_each(|((c1, e1), (c2, e2))| {
                assert_eq!(c1, c2);
                println!("{:?} ?", c1);
                let x1 = e1.evaluate_(d, pt, &evals, &constants).unwrap();
                let x2 = PolishToken::evaluate(e2, d, pt, &evals, &constants).unwrap();
                if x1 != x2 {
                    println!("e1: {}", e1.ocaml_str());
                    println!("e2: {}", Polish(e2.clone()));
                    println!("Polish evaluation differed for {:?}: {} != {}", c1, x1, x2);
                } else {
                    println!("{:?} OK", c1);
                }
            });

        /*
        assert_eq!(
            expr.evaluate_(d, pt, &evals, &constants).unwrap(),
            PolishToken::evaluate(&expr_polish, d, pt, &evals, &constants).unwrap());
            */
    }
}<|MERGE_RESOLUTION|>--- conflicted
+++ resolved
@@ -504,12 +504,8 @@
         alphas::Alphas,
         circuits::{
             expr::{Column, Constants, PolishToken},
-<<<<<<< HEAD
-            gate::LookupInfo,
-            gates::foreign_mul,
-=======
             lookup::lookups::LookupInfo,
->>>>>>> bbc4c773
+            polynomials::foreign_mul,
             scalars::{LookupEvaluations, ProofEvaluations},
             wires::*,
         },
