//! This module implements Plonk Protocol Index primitive.

use crate::alphas::{self, ConstraintType};
use crate::circuits::polynomials::permutation;
use crate::circuits::{
    constraints::{zk_polynomial, zk_w3, ConstraintSystem, LookupConstraintSystem},
    expr::{Column, ConstantExpr, Expr, Linearization, PolishToken},
    gate::{GateType, LookupsUsed},
    polynomials::{chacha, complete_add, endomul_scalar, endosclmul, lookup, poseidon, varbasemul},
    wires::*,
};
use ark_ec::AffineCurve;
use ark_ff::{FftField, PrimeField, SquareRootField};
use ark_poly::{univariate::DensePolynomial, Radix2EvaluationDomain as D};
use array_init::array_init;
use commitment_dlog::{
    commitment::{CommitmentCurve, PolyComm},
    srs::SRS,
};
use oracle::poseidon::ArithmeticSpongeParams;
use serde::{de::DeserializeOwned, Deserialize, Serialize};
use serde_with::serde_as;
use std::io::SeekFrom::Start;
use std::{
    fs::{File, OpenOptions},
    io::{BufReader, BufWriter, Seek},
    path::Path,
    sync::Arc,
};

type Fr<G> = <G as AffineCurve>::ScalarField;
type Fq<G> = <G as AffineCurve>::BaseField;

/// The index used by the prover
// TODO: rename as ProverIndex
#[serde_as]
#[derive(Serialize, Deserialize, Debug)]
pub struct Index<G: CommitmentCurve> {
    /// constraints system polynomials
    #[serde(bound = "ConstraintSystem<Fr<G>>: Serialize + DeserializeOwned")]
    pub cs: ConstraintSystem<Fr<G>>,

    /// The symbolic linearization of our circuit, which can compile to concrete types once certain values are learned in the protocol.
    #[serde(skip)]
    pub linearization: Linearization<Vec<PolishToken<Fr<G>>>>,

    /// The mapping between powers of alpha and constraints
    pub powers_of_alpha: alphas::Builder,

    /// polynomial commitment keys
    #[serde(skip)]
    pub srs: Arc<SRS<G>>,

    /// maximal size of polynomial section
    pub max_poly_size: usize,

    /// maximal size of the quotient polynomial according to the supported constraints
    pub max_quot_size: usize,

    /// random oracle argument parameters
    #[serde(skip)]
    pub fq_sponge_params: ArithmeticSpongeParams<Fq<G>>,
}

/// The verifier index

#[serde_as]
#[derive(Serialize, Deserialize)]
pub struct LookupVerifierIndex<G: CommitmentCurve> {
    pub lookup_used: LookupsUsed,
    #[serde(bound = "PolyComm<G>: Serialize + DeserializeOwned")]
    pub lookup_tables: Vec<Vec<PolyComm<G>>>,
    #[serde(bound = "PolyComm<G>: Serialize + DeserializeOwned")]
    pub lookup_selectors: Vec<PolyComm<G>>,
}

#[serde_as]
#[derive(Serialize, Deserialize)]
pub struct VerifierIndex<G: CommitmentCurve> {
    /// evaluation domain
    #[serde_as(as = "o1_utils::serialization::SerdeAs")]
    pub domain: D<Fr<G>>,
    /// maximal size of polynomial section
    pub max_poly_size: usize,
    /// maximal size of the quotient polynomial according to the supported constraints
    pub max_quot_size: usize,
    /// The mapping between powers of alpha and constraints
    pub powers_of_alpha: alphas::Builder,
    /// polynomial commitment keys
    #[serde(skip)]
    pub srs: Arc<SRS<G>>,

    // index polynomial commitments
    /// permutation commitment array
    #[serde(bound = "PolyComm<G>: Serialize + DeserializeOwned")]
    pub sigma_comm: [PolyComm<G>; PERMUTS],
    /// coefficient commitment array
    #[serde(bound = "PolyComm<G>: Serialize + DeserializeOwned")]
    pub coefficients_comm: [PolyComm<G>; COLUMNS],
    /// coefficient commitment array
    #[serde(bound = "PolyComm<G>: Serialize + DeserializeOwned")]
    pub generic_comm: PolyComm<G>,

    // poseidon polynomial commitments
    /// poseidon constraint selector polynomial commitment
    #[serde(bound = "PolyComm<G>: Serialize + DeserializeOwned")]
    pub psm_comm: PolyComm<G>,

    // ECC arithmetic polynomial commitments
    /// EC addition selector polynomial commitment
    #[serde(bound = "PolyComm<G>: Serialize + DeserializeOwned")]
    pub complete_add_comm: PolyComm<G>,
    /// EC variable base scalar multiplication selector polynomial commitment
    #[serde(bound = "PolyComm<G>: Serialize + DeserializeOwned")]
    pub mul_comm: PolyComm<G>,
    /// endoscalar multiplication selector polynomial commitment
    #[serde(bound = "PolyComm<G>: Serialize + DeserializeOwned")]
    pub emul_comm: PolyComm<G>,
    /// endoscalar multiplication scalar computation selector polynomial commitment
    #[serde(bound = "PolyComm<G>: Serialize + DeserializeOwned")]
    pub endomul_scalar_comm: PolyComm<G>,

    /// Chacha polynomial commitments
    #[serde(bound = "PolyComm<G>: Serialize + DeserializeOwned")]
    pub chacha_comm: Option<[PolyComm<G>; 4]>,

    /// wire coordinate shifts
    #[serde_as(as = "[o1_utils::serialization::SerdeAs; PERMUTS]")]
    pub shift: [Fr<G>; PERMUTS],
    /// zero-knowledge polynomial
    #[serde(skip)]
    pub zkpm: DensePolynomial<Fr<G>>,
    // TODO(mimoo): isn't this redundant with domain.d1.group_gen ?
    /// domain offset for zero-knowledge
    #[serde(skip)]
    pub w: Fr<G>,
    /// endoscalar coefficient
    #[serde(skip)]
    pub endo: Fr<G>,

    #[serde(bound = "PolyComm<G>: Serialize + DeserializeOwned")]
    pub lookup_index: Option<LookupVerifierIndex<G>>,

    #[serde(skip)]
    pub linearization: Linearization<Vec<PolishToken<Fr<G>>>>,

    // random oracle argument parameters
    #[serde(skip)]
    pub fr_sponge_params: ArithmeticSpongeParams<Fr<G>>,
    #[serde(skip)]
    pub fq_sponge_params: ArithmeticSpongeParams<Fq<G>>,
}

pub fn constraints_expr<F: FftField + SquareRootField>(
    domain: D<F>,
    chacha: bool,
    lookup_constraint_system: &Option<LookupConstraintSystem<F>>,
) -> (Expr<ConstantExpr<F>>, alphas::Builder) {
    // register powers of alpha so that we don't reuse them across mutually inclusive constraints
    let mut powers_of_alpha = alphas::Builder::default();

    // gates
    let largest_constraint_num = varbasemul::CONSTRAINTS;
    let alphas = powers_of_alpha.register(ConstraintType::Gate, largest_constraint_num);

    let mut expr = poseidon::constraint(alphas.clone().take(poseidon::CONSTRAINTS));
    expr += varbasemul::constraint(alphas.clone().take(varbasemul::CONSTRAINTS));
    expr += complete_add::constraint(alphas.clone().take(complete_add::CONSTRAINTS));
    expr += endosclmul::constraint(alphas.clone().take(endosclmul::CONSTRAINTS));
    expr += endomul_scalar::constraint(alphas.clone().take(endomul_scalar::CONSTRAINTS));

    if chacha {
        expr += chacha::constraint_chacha0(alphas.clone().take(chacha::CONSTRAINTS_0));
        expr += chacha::constraint_chacha1(alphas.clone().take(chacha::CONSTRAINTS_1));
        expr += chacha::constraint_chacha2(alphas.clone().take(chacha::CONSTRAINTS_2));
        expr += chacha::constraint_chacha_final(alphas.take(chacha::CONSTRAINTS_FINAL));
    }

    // permutation
    let _alphas = powers_of_alpha.register(ConstraintType::Permutation, permutation::CONSTRAINTS);

    // lookup
    if let Some(lcs) = lookup_constraint_system.as_ref() {
        let alphas = powers_of_alpha.register(ConstraintType::Lookup, lookup::CONSTRAINTS);
        let constraints = lookup::constraints(&lcs.dummy_lookup_values[0], domain);
        let combined = Expr::combine_constraints(alphas, constraints);
        expr += combined;
    }

    // return the expression
    (expr, powers_of_alpha)
}

pub fn linearization_columns<F: FftField + SquareRootField>(
    lookup_constraint_system: &Option<LookupConstraintSystem<F>>,
) -> std::collections::HashSet<Column> {
    let mut h = std::collections::HashSet::new();
    use Column::*;
    for i in 0..COLUMNS {
        h.insert(Witness(i));
    }
    match lookup_constraint_system.as_ref() {
        None => (),
        Some(lcs) => {
            for i in 0..(lcs.max_lookups_per_row + 1) {
                h.insert(LookupSorted(i));
            }
        }
    }
    h.insert(Z);
    h.insert(LookupAggreg);
    h.insert(LookupTable);
    h.insert(Index(GateType::Poseidon));
    h.insert(Index(GateType::Generic));
    h
}

pub fn expr_linearization<F: FftField + SquareRootField>(
    domain: D<F>,
    chacha: bool,
    lookup_constraint_system: &Option<LookupConstraintSystem<F>>,
) -> (Linearization<Vec<PolishToken<F>>>, alphas::Builder) {
    let evaluated_cols = linearization_columns::<F>(lookup_constraint_system);

    let (expr, powers_of_alpha) = constraints_expr(domain, chacha, lookup_constraint_system);

    let linearization = expr
        .linearize(evaluated_cols)
        .unwrap()
        .map(|e| e.to_polish());

    (linearization, powers_of_alpha)
}

impl<'a, G: CommitmentCurve> Index<G>
where
    G::BaseField: PrimeField,
{
    pub fn verifier_index(&self) -> VerifierIndex<G> {
        let domain = self.cs.domain.d1;
        let lookup_index = {
            self.cs
                .lookup_constraint_system
                .as_ref()
                .map(|cs| LookupVerifierIndex {
                    lookup_used: cs.lookup_used,
                    lookup_selectors: cs
                        .lookup_selectors
                        .iter()
                        .map(|e| self.srs.commit_evaluations_non_hiding(domain, e, None))
                        .collect(),
                    lookup_tables: cs
                        .lookup_tables8
                        .iter()
                        .map(|v| {
                            v.iter()
                                .map(|e| self.srs.commit_evaluations_non_hiding(domain, e, None))
                                .collect()
                        })
                        .collect(),
                })
        };
        // TODO: Switch to commit_evaluations for all index polys
        VerifierIndex {
            domain,
            max_poly_size: self.max_poly_size,
            max_quot_size: self.max_quot_size,
<<<<<<< HEAD
=======
            powers_of_alpha: self.powers_of_alpha.clone(),
>>>>>>> 6cacf326
            srs: Arc::clone(&self.srs),

            sigma_comm: array_init(|i| self.srs.commit_non_hiding(&self.cs.sigmam[i], None)),
            coefficients_comm: array_init(|i| {
                self.srs
                    .commit_evaluations_non_hiding(domain, &self.cs.coefficients8[i], None)
            }),
            generic_comm: self.srs.commit_non_hiding(&self.cs.genericm, None),

            psm_comm: self.srs.commit_non_hiding(&self.cs.psm, None),

            complete_add_comm: self.srs.commit_evaluations_non_hiding(
                domain,
                &self.cs.complete_addl4,
                None,
            ),
            mul_comm: self
                .srs
                .commit_evaluations_non_hiding(domain, &self.cs.mull8, None),
            emul_comm: self
                .srs
                .commit_evaluations_non_hiding(domain, &self.cs.emull, None),

            endomul_scalar_comm: self.srs.commit_evaluations_non_hiding(
                domain,
                &self.cs.endomul_scalar8,
                None,
            ),

            chacha_comm: self.cs.chacha8.as_ref().map(|c| {
                array_init(|i| self.srs.commit_evaluations_non_hiding(domain, &c[i], None))
            }),

            shift: self.cs.shift,
            zkpm: self.cs.zkpm.clone(),
            w: zk_w3(self.cs.domain.d1),
            endo: self.cs.endo,
            lookup_index,
            linearization: self.linearization.clone(),
<<<<<<< HEAD
=======

>>>>>>> 6cacf326
            fr_sponge_params: self.cs.fr_sponge_params.clone(),
            fq_sponge_params: self.fq_sponge_params.clone(),
        }
    }

    /// this function compiles the index from constraints
    pub fn create(
        mut cs: ConstraintSystem<Fr<G>>,
        fq_sponge_params: ArithmeticSpongeParams<Fq<G>>,
        endo_q: Fr<G>,
        srs: Arc<SRS<G>>,
    ) -> Self {
        let max_poly_size = srs.g.len();
        if cs.public > 0 {
            assert!(
                max_poly_size >= cs.domain.d1.size as usize,
                "polynomial segment size has to be not smaller that that of the circuit!"
            );
        }
        cs.endo = endo_q;

        //
        // Lookup
        //

        let (linearization, powers_of_alpha) = expr_linearization(
            cs.domain.d1,
            cs.chacha8.is_some(),
            &cs.lookup_constraint_system,
        );

        let max_quot_size = PERMUTS * cs.domain.d1.size as usize;

        Index {
            cs,
            linearization,
            powers_of_alpha,
            srs,
            max_poly_size,
            max_quot_size,
            fq_sponge_params,
        }
    }
}

impl<G> VerifierIndex<G>
where
    G: CommitmentCurve,
{
    /// Deserializes a [VerifierIndex] from a file, given a pointer to an SRS and an optional offset in the file.
    pub fn from_file(
        srs: Arc<SRS<G>>,
        path: &Path,
        offset: Option<u64>,
        // TODO: we shouldn't have to pass these
        endo: G::ScalarField,
        fq_sponge_params: ArithmeticSpongeParams<Fq<G>>,
        fr_sponge_params: ArithmeticSpongeParams<Fr<G>>,
    ) -> Result<Self, String> {
        // open file
        let file = File::open(path).map_err(|e| e.to_string())?;

        // offset
        let mut reader = BufReader::new(file);
        if let Some(offset) = offset {
            reader.seek(Start(offset)).map_err(|e| e.to_string())?;
        }

        // deserialize
        let mut verifier_index = Self::deserialize(&mut rmp_serde::Deserializer::new(reader))
            .map_err(|e| e.to_string())?;

        // fill in the rest
        verifier_index.srs = srs;
        verifier_index.endo = endo;
        verifier_index.fq_sponge_params = fq_sponge_params;
        verifier_index.fr_sponge_params = fr_sponge_params;
        verifier_index.w = zk_w3(verifier_index.domain);
        verifier_index.zkpm = zk_polynomial(verifier_index.domain);

        Ok(verifier_index)
    }

    /// Writes a [VerifierIndex] to a file, potentially appending it to the already-existing content (if append is set to true)
    // TODO: append should be a bool, not an option
    pub fn to_file(&self, path: &Path, append: Option<bool>) -> Result<(), String> {
        let append = append.unwrap_or(true);
        let file = OpenOptions::new()
            .append(append)
            .open(path)
            .map_err(|e| e.to_string())?;

        let writer = BufWriter::new(file);

        self.serialize(&mut rmp_serde::Serializer::new(writer))
            .map_err(|e| e.to_string())
    }
}<|MERGE_RESOLUTION|>--- conflicted
+++ resolved
@@ -265,10 +265,7 @@
             domain,
             max_poly_size: self.max_poly_size,
             max_quot_size: self.max_quot_size,
-<<<<<<< HEAD
-=======
             powers_of_alpha: self.powers_of_alpha.clone(),
->>>>>>> 6cacf326
             srs: Arc::clone(&self.srs),
 
             sigma_comm: array_init(|i| self.srs.commit_non_hiding(&self.cs.sigmam[i], None)),
@@ -308,10 +305,6 @@
             endo: self.cs.endo,
             lookup_index,
             linearization: self.linearization.clone(),
-<<<<<<< HEAD
-=======
-
->>>>>>> 6cacf326
             fr_sponge_params: self.cs.fr_sponge_params.clone(),
             fq_sponge_params: self.fq_sponge_params.clone(),
         }
