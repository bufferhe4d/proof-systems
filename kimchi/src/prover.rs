//! This module implements prover's zk-proof primitive.

use crate::{
    circuits::{
        argument::{Argument, ArgumentType},
        constraints::{LookupConstraintSystem, ZK_ROWS},
        expr::{l0_1, Constants, Environment, LookupEnvironment},
        gate::{combine_table_entry, i32_to_field, GateType, LookupsUsed},
        polynomials::{
            chacha::{ChaCha0, ChaCha1, ChaCha2, ChaChaFinal},
            complete_add::CompleteAdd,
            endomul_scalar::EndomulScalar,
            endosclmul::EndosclMul,
            generic, lookup,
            lookup::LookupConfiguration,
            permutation,
            poseidon::Poseidon,
            varbasemul::VarbaseMul,
        },
        scalars::{LookupEvaluations, ProofEvaluations},
        wires::{COLUMNS, PERMUTS},
    },
    error::ProofError,
    plonk_sponge::FrSponge,
    prover_index::ProverIndex,
};
use ark_ec::AffineCurve;
use ark_ff::{Field, One, PrimeField, UniformRand, Zero};
use ark_poly::{
    univariate::DensePolynomial, Evaluations, Polynomial, Radix2EvaluationDomain as D, UVPolynomial,
};
use array_init::array_init;
use commitment_dlog::{
    commitment::{b_poly_coefficients, CommitmentCurve, PolyComm},
    evaluation_proof::OpeningProof,
};
use itertools::Itertools;
use lookup::CombinedEntry;
use o1_utils::ExtendedDensePolynomial;
use oracle::{sponge::ScalarChallenge, FqSponge};
use rayon::iter::{
    IndexedParallelIterator, IntoParallelRefIterator, IntoParallelRefMutIterator, ParallelIterator,
};
use std::collections::HashMap;

/// Alias to refer to the scalar field of a curve.
type Fr<G> = <G as AffineCurve>::ScalarField;

/// Alias to refer to the base field of a curve.
type Fq<G> = <G as AffineCurve>::BaseField;

/// The result of a proof creation or verification.
pub type Result<T> = std::result::Result<T, ProofError>;

#[derive(Clone)]
pub struct LookupCommitments<G: AffineCurve> {
    pub sorted: Vec<PolyComm<G>>,
    pub aggreg: PolyComm<G>,
}

/// All the commitments that the prover creates as part of the proof.
#[derive(Clone)]
pub struct ProverCommitments<G: AffineCurve> {
    /// The commitments to the witness (execution trace)
    pub w_comm: [PolyComm<G>; COLUMNS],
    /// The commitment to the permutation polynomial
    pub z_comm: PolyComm<G>,
    /// The commitment to the quotient polynomial
    pub t_comm: PolyComm<G>,
    /// Commitments related to the lookup argument
    pub lookup: Option<LookupCommitments<G>>,
}

/// The proof that the prover creates from a [ProverIndex] and a `witness`.
#[derive(Clone)]
pub struct ProverProof<G: AffineCurve> {
    /// All the polynomial commitments required in the proof
    pub commitments: ProverCommitments<G>,

    /// batched commitment opening proof
    pub proof: OpeningProof<G>,

    /// Two evaluations over a number of committed polynomials
    // TODO(mimoo): that really should be a type Evals { z: PE, zw: PE }
    pub evals: [ProofEvaluations<Vec<Fr<G>>>; 2],

    /// Required evaluation for [Maller's optimization](https://o1-labs.github.io/mina-book/crypto/plonk/maller_15.html#the-evaluation-of-l)
    pub ft_eval1: Fr<G>,

    /// The public input
    pub public: Vec<Fr<G>>,

    /// The challenges underlying the optional polynomials folded into the proof
    pub prev_challenges: Vec<(Vec<Fr<G>>, PolyComm<G>)>,
}

impl<G: CommitmentCurve> ProverProof<G>
where
    G::BaseField: PrimeField,
{
    /// This function constructs prover's zk-proof from the witness & the ProverIndex against SRS instance
    pub fn create<EFqSponge: Clone + FqSponge<Fq<G>, G, Fr<G>>, EFrSponge: FrSponge<Fr<G>>>(
        groupmap: &G::Map,
        witness: [Vec<Fr<G>>; COLUMNS],
        index: &ProverIndex<G>,
    ) -> Result<Self> {
        Self::create_recursive::<EFqSponge, EFrSponge>(groupmap, witness, index, Vec::new())
    }

    /// This function constructs prover's recursive zk-proof from the witness & the ProverIndex against SRS instance
    pub fn create_recursive<
        EFqSponge: Clone + FqSponge<Fq<G>, G, Fr<G>>,
        EFrSponge: FrSponge<Fr<G>>,
    >(
        group_map: &G::Map,
        mut witness: [Vec<Fr<G>>; COLUMNS],
        index: &ProverIndex<G>,
        prev_challenges: Vec<(Vec<Fr<G>>, PolyComm<G>)>,
    ) -> Result<Self> {
        let d1_size = index.cs.domain.d1.size as usize;
        // TODO: rng should be passed as arg
        let rng = &mut rand::rngs::OsRng;

        // double-check the witness
        if cfg!(test) {
            let public = witness[0][0..index.cs.public].to_vec();
            index
                .cs
                .verify(&witness, &public)
                .expect("incorrect witness");
        }

        //~ 1. Ensure we have room in the witness for the zero-knowledge rows.
        //~    We currently expect the witness not to be of the same length as the domain,
        //~    but instead be of the length of the (smaller) circuit.
        //~    If we cannot add `ZK_ROWS` rows to the columns of the witness before reaching
        //~    the size of the domain, abort.
        let length_witness = witness[0].len();
        let length_padding = d1_size
            .checked_sub(length_witness)
            .ok_or(ProofError::NoRoomForZkInWitness)?;
        if length_padding < ZK_ROWS as usize {
            return Err(ProofError::NoRoomForZkInWitness);
        }

        //~ 2. Pad the witness columns with Zero gates to make them the same length as the domain.
        //~    Then, randomize the last `ZK_ROWS` of each columns.
        for w in &mut witness {
            if w.len() != length_witness {
                return Err(ProofError::WitnessCsInconsistent);
            }

            // padding
            w.extend(std::iter::repeat(Fr::<G>::zero()).take(length_padding));

            // zk-rows
            for row in w.iter_mut().rev().take(ZK_ROWS as usize) {
                *row = Fr::<G>::rand(rng);
            }
        }

        //~ 3. Setup the Fq-Sponge.
        let mut fq_sponge = EFqSponge::new(index.fq_sponge_params.clone());

        //~ 4. Compute the negated public input polynomial as
        //~    the polynomial that evaluates to $-p_i$ for the first `public_input_size` values of the domain,
        //~    and $0$ for the rest.
        let public = witness[0][0..index.cs.public].to_vec();
        let public_poly = -Evaluations::<Fr<G>, D<Fr<G>>>::from_vec_and_domain(
            public.clone(),
            index.cs.domain.d1,
        )
        .interpolate();

        //~ 5. Commit (non-hiding) to the negated public input polynomial. **TODO: seems unecessary**
        let public_comm = index.srs.commit_non_hiding(&public_poly, None);

        //~ 6. Absorb the public polynomial with the Fq-Sponge. **TODO: seems unecessary**
        fq_sponge.absorb_g(&public_comm.unshifted);

        //~ 7. Commit to the witness columns by creating `COLUMNS` hidding commitments.
        //~    Note: since the witness is in evaluation form,
        //~    we can use the `commit_evaluation` optimization.
        let w_comm: [(PolyComm<G>, PolyComm<Fr<G>>); COLUMNS] = array_init(|i| {
            let e = Evaluations::<Fr<G>, D<Fr<G>>>::from_vec_and_domain(
                witness[i].clone(),
                index.cs.domain.d1,
            );
            index
                .srs
                .commit_evaluations(index.cs.domain.d1, &e, None, rng)
        });

        //~ 8. Absorb the witness commitments with the Fq-Sponge.
        w_comm
            .iter()
            .for_each(|c| fq_sponge.absorb_g(&c.0.unshifted));

        //~ 9. Compute the witness polynomials by interpolating each `COLUMNS` of the witness.
        //~    TODO: why not do this first, and then commit? Why commit from evaluation directly?
        let witness_poly: [DensePolynomial<Fr<G>>; COLUMNS] = array_init(|i| {
            Evaluations::<Fr<G>, D<Fr<G>>>::from_vec_and_domain(
                witness[i].clone(),
                index.cs.domain.d1,
            )
            .interpolate()
        });

        //~ 10. TODO: lookup
        let joint_combiner_ = {
            // TODO: how will the verifier circuit handle these kind of things? same with powers of alpha...
            let s = match index.cs.lookup_constraint_system.as_ref() {
                None
                | Some(LookupConstraintSystem {
                    configuration:
                        LookupConfiguration {
                            lookup_used: LookupsUsed::Single,
                            ..
                        },
                    ..
                }) => ScalarChallenge(Fr::<G>::zero()),
                Some(LookupConstraintSystem {
                    configuration:
                        LookupConfiguration {
                            lookup_used: LookupsUsed::Joint,
                            ..
                        },
                    ..
                }) => ScalarChallenge(fq_sponge.challenge()),
            };
            (s, s.to_field(&index.srs.endo_r))
        };

        // TODO: that seems like an unecessary line
        let joint_combiner: Fr<G> = joint_combiner_.1;

        let table_id_combiner: Fr<G> = if let Some(lcs) = index.cs.lookup_constraint_system.as_ref()
        {
            if let Some(_) = lcs.table_ids8.as_ref() {
                joint_combiner.pow([lcs.configuration.max_joint_size as u64])
            } else {
                Fr::<G>::zero()
            }
        } else {
            Fr::<G>::zero()
        };

        // TODO: Looking-up a tuple (f_0, f_1, ..., f_{m-1}) in a tuple of tables (T_0, ..., T_{m-1}) is
        // reduced to a single lookup
        // sum_i joint_combiner^i f_i
        // in the "joint table"
        // sum_i joint_combiner^i T_i
        //
        // We write down all these combined joint lookups in the sorted-lookup
        // table, so `lookup_sorted` ends up being a list of all these combined values.
        //
        // We will commit to the columns of lookup_sorted. For example, the 0th one,
        //
        // as
        //
        // sum_i lookup_sorted[0][i] L_i
        //
        // where L_i is the ith normalized lagrange commitment, and where
        // lookup_sorted[0][i] = sum_j joint_combiner^j f_{0, i, j}
        //
        // for some lookup values f_{0, i, j}
        //
        // Computing it that way is not the best, since for example, in our four-bit xor table,
        // all the individual f_{0, i, j} are only four bits while the combined scalar
        //
        // sum_j joint_combiner^j f_{0, i, j}
        //
        // will (with overwhelming probability) be a basically full width field element.
        //
        // As a result, if the lookup values are smaller, it will be better not to
        // combine the joint lookup values and instead to compute the commitment to
        // lookup_sorted[0][i] (for example) as
        //
        // sum_j joint_combiner^j (sum_i f_{0, i, j} L_i)
        // = sum_i (sum_j joint_combiner^j f_{0, i, j}) L_i
        // = sum_i lookup_sorted[0][i] L_i
        //
        // This should be quite a lot cheaper when the scalars f_{0, i, j} are small.
        // We should try it to see how it is in practice. It would be nice if there
        // were some cheap computation we could run on the lookup values to determine
        // whether we should combine the scalars before the multi-exp or not, like computing
        // their average length or something like that.

        let dummy_lookup_value = {
            let x = match index.cs.lookup_constraint_system.as_ref() {
                None => Fr::<G>::zero(),
<<<<<<< HEAD
                Some(lcs) => combine_table_entry(
                    joint_combiner,
                    i32_to_field(lcs.dummy_lookup_table_id),
                    lcs.max_joint_size,
                    lcs.dummy_lookup_value.iter(),
                ),
=======
                Some(lcs) => {
                    let table_id = Fr::<G>::zero();
                    combine_table_entry(
                        &joint_combiner,
                        &table_id_combiner,
                        lcs.configuration.dummy_lookup_value.iter(),
                        table_id,
                    )
                }
>>>>>>> e46f443c
            };
            CombinedEntry(x)
        };

        let (lookup_sorted, lookup_sorted_coeffs, lookup_sorted_comm, lookup_sorted8) =
            match index.cs.lookup_constraint_system.as_ref() {
                None => (None, None, None, None),
                Some(lcs) => {
                    let iter_lookup_table = || {
                        (0..d1_size).map(|i| {
                            let row = lcs.lookup_table8.iter().map(|e| &e.evals[8 * i]);
                            let table_id = match lcs.table_ids8.as_ref() {
                                Some(table_ids8) => table_ids8.evals[8 * i],
                                None =>
                                // If there is no `table_ids8` in the constraint system,
                                // every table ID is identically 0.
                                {
                                    Fr::<G>::zero()
                                }
                            };
                            CombinedEntry(combine_table_entry(
                                &joint_combiner,
                                &table_id_combiner,
                                row,
                                table_id,
                            ))
                        })
                    };

                    // TODO: Once we switch to committing using lagrange commitments,
                    // `witness` will be consumed when we interpolate, so interpolation will
                    // have to moved below this.
                    let lookup_sorted: Vec<Vec<CombinedEntry<Fr<G>>>> = lookup::sorted(
                        dummy_lookup_value,
                        iter_lookup_table,
                        index.cs.domain.d1,
                        &index.cs.gates,
                        &witness,
                        (joint_combiner, table_id_combiner),
                    )?;

                    let lookup_sorted: Vec<_> = lookup_sorted
                        .into_iter()
                        .map(|chunk| {
                            let v: Vec<_> = chunk.into_iter().map(|x| x.0).collect();
                            lookup::zk_patch(v, index.cs.domain.d1, rng)
                        })
                        .collect();

                    let comm: Vec<_> = lookup_sorted
                        .iter()
                        .map(|v| {
                            index
                                .srs
                                .commit_evaluations(index.cs.domain.d1, v, None, rng)
                        })
                        .collect();
                    let coeffs : Vec<_> =
                        // TODO: We can avoid storing these coefficients.
                        lookup_sorted.iter().map(|e| e.clone().interpolate()).collect();
                    let evals8: Vec<_> = coeffs
                        .iter()
                        .map(|v| v.evaluate_over_domain_by_ref(index.cs.domain.d8))
                        .collect();

                    // absorb lookup polynomials
                    comm.iter().for_each(|c| fq_sponge.absorb_g(&c.0.unshifted));

                    (Some(lookup_sorted), Some(coeffs), Some(comm), Some(evals8))
                }
            };

        //~ 11. Sample $\beta$ with the Fq-Sponge.
        let beta = fq_sponge.challenge();

        //~ 12. Sample $\gamma$ with the Fq-Sponge.
        let gamma = fq_sponge.challenge();

        //~ 13. TODO: lookup
        let (lookup_aggreg_coeffs, lookup_aggreg_comm, lookup_aggreg8) =
            // compute lookup aggregation polynomial
            match (index.cs.lookup_constraint_system.as_ref(), lookup_sorted) {
                (None, None) | (None, Some(_)) | (Some(_), None) => (None, None, None),
                (Some(lcs), Some(lookup_sorted)) => {
                    let iter_lookup_table = || (0..d1_size).map(|i| {
                        let row = lcs.lookup_table8.iter().map(|e| & e.evals[8 * i]);
                        let table_id =
                            match lcs.table_ids8.as_ref() {
                                Some(table_ids8) => table_ids8.evals[8 * i],
                                None =>
                                    // If there is no `table_ids8` in the constraint system, every
                                    // table ID is identically 0.
                                    Fr::<G>::zero(),
                            };
                        combine_table_entry(&joint_combiner, &table_id_combiner, row, table_id)
                    });

                    let aggreg =
                        lookup::aggregation::<_, Fr<G>, _>(
                            dummy_lookup_value.0,
                            iter_lookup_table(),
                            index.cs.domain.d1,
                            &index.cs.gates,
                            &witness,
                            &joint_combiner,
                            &table_id_combiner,
                            beta, gamma,
                            &lookup_sorted,
                            rng)?;

                    if aggreg.evals[d1_size - (ZK_ROWS as usize + 1)] != Fr::<G>::one() {
                        panic!("aggregation incorrect: {}", aggreg.evals[d1_size-(ZK_ROWS as usize + 1)]);
                    }

                    let comm = index.srs.commit_evaluations(index.cs.domain.d1, &aggreg, None, rng);
                    fq_sponge.absorb_g(&comm.0.unshifted);

                    let coeffs = aggreg.interpolate();

                    // TODO: There's probably a clever way to expand the domain without
                    // interpolating
                    let evals8 = coeffs.evaluate_over_domain_by_ref(index.cs.domain.d8);
                    (Some(coeffs), Some(comm), Some(evals8))
                },
            };

        //~ 14. Compute the permutation aggregation polynomial $z$.
        let z_poly = index.cs.perm_aggreg(&witness, &beta, &gamma, rng)?;

        //~ 15. Commit (hidding) to the permutation aggregation polynomial $z$.
        let z_comm = index.srs.commit(&z_poly, None, rng);

        //~ 16. Absorb the permutation aggregation polynomial $z$ with the Fq-Sponge.
        fq_sponge.absorb_g(&z_comm.0.unshifted);

        //~ 17. Sample $\alpha'$ with the Fq-Sponge.
        let alpha_chal = ScalarChallenge(fq_sponge.challenge());

        //~ 18. Derive $\alpha$ from $\alpha'$ using the endomorphism (TODO: details)
        let alpha = alpha_chal.to_field(&index.srs.endo_r);

        //~ 19. TODO: instantiate alpha?
        let mut all_alphas = index.powers_of_alpha.clone();
        all_alphas.instantiate(alpha);

        //~ 20. TODO: this is just an optimization, ignore?
        let lagrange = index.cs.evaluate(&witness_poly, &z_poly);

        //~ 21. TODO: lookup
        let lookup_table_combined = index.cs.lookup_constraint_system.as_ref().map(|lcs| {
            let joint_table = &lcs.lookup_table8;
            let mut res = joint_table[joint_table.len() - 1].clone();
            for col in joint_table.iter().rev().skip(1) {
                res.evals.par_iter_mut().for_each(|e| *e *= joint_combiner);
                res += col;
            }
            if let Some(table_ids8) = &lcs.table_ids8 {
                res.evals
                    .par_iter_mut()
                    .zip(table_ids8.evals.par_iter())
                    .for_each(|(x, table_id)| {
                        *x += table_id_combiner * table_id;
                    })
            }
            res
        });

        let lookup_env = lookup_table_combined
            .as_ref()
            .zip(lookup_sorted8.as_ref())
            .zip(lookup_aggreg8.as_ref())
            .zip(index.cs.lookup_constraint_system.as_ref())
            .map(
                |(((lookup_table_combined, lookup_sorted), lookup_aggreg), lcs)| {
                    LookupEnvironment {
                        aggreg: lookup_aggreg,
                        sorted: lookup_sorted,
                        table: lookup_table_combined,
                        selectors: &lcs.lookup_selectors,
                    }
                },
            );

        //~ 22. TODO: setup the env
        let env = {
            let mut index_evals = HashMap::new();
            use GateType::*;
            index_evals.insert(Poseidon, &index.cs.ps8);
            index_evals.insert(CompleteAdd, &index.cs.complete_addl4);
            index_evals.insert(VarBaseMul, &index.cs.mull8);
            index_evals.insert(EndoMul, &index.cs.emull);
            index_evals.insert(EndoMulScalar, &index.cs.endomul_scalar8);
            [ChaCha0, ChaCha1, ChaCha2, ChaChaFinal]
                .iter()
                .enumerate()
                .for_each(|(i, g)| {
                    if let Some(c) = &index.cs.chacha8 {
                        index_evals.insert(*g, &c[i]);
                    }
                });

            Environment {
                constants: Constants {
                    alpha,
                    beta,
                    gamma,
                    joint_combiner,
                    endo_coefficient: index.cs.endo,
                    mds: index.cs.fr_sponge_params.mds.clone(),
                },
                witness: &lagrange.d8.this.w,
                coefficient: &index.cs.coefficients8,
                vanishes_on_last_4_rows: &index.cs.vanishes_on_last_4_rows,
                z: &lagrange.d8.this.z,
                l0_1: l0_1(index.cs.domain.d1),
                domain: index.cs.domain,
                index: index_evals,
                lookup: lookup_env,
            }
        };

        //~ 23. Compute the quotient polynomial (the $t$ in $f = Z_H \cdot t$).
        //~     The quotient polynomial is computed by adding all these polynomials together:
        //~     - the combined constraints for all the gates
        //~     - the combined constraints for the permutation
        //~     - TODO: lookup
        //~     - the negated public polynomial
        //~     and by then dividing the resulting polynomial with the vanishing polynomial $Z_H$.
        //~     TODO: specify the split of the permutation polynomial into perm and bnd?
        let quotient_poly = {
            // generic
            let alphas =
                all_alphas.get_alphas(ArgumentType::Gate(GateType::Generic), generic::CONSTRAINTS);
            let mut t4 = index.cs.gnrc_quot(alphas, &lagrange.d4.this.w);

            if cfg!(test) {
                let p4 = public_poly.evaluate_over_domain_by_ref(index.cs.domain.d4);
                let gen_minus_pub = &t4 + &p4;

                let (_, res) = gen_minus_pub
                    .interpolate()
                    .divide_by_vanishing_poly(index.cs.domain.d1)
                    .unwrap();
                assert!(res.is_zero());
            }

            // complete addition
            let add_constraint = CompleteAdd::combined_constraints(&all_alphas);
            let add4 = add_constraint.evaluations(&env);
            t4 += &add4;

            if cfg!(test) {
                let (_, res) = add4
                    .clone()
                    .interpolate()
                    .divide_by_vanishing_poly(index.cs.domain.d1)
                    .unwrap();
                assert!(res.is_zero());
            }

            drop(add4);

            // permutation
            let alphas = all_alphas.get_alphas(ArgumentType::Permutation, permutation::CONSTRAINTS);
            let (perm, bnd) = index
                .cs
                .perm_quot(&lagrange, beta, gamma, &z_poly, alphas)?;
            let mut t8 = perm;

            if cfg!(test) {
                let (_, res) = t8
                    .clone()
                    .interpolate()
                    .divide_by_vanishing_poly(index.cs.domain.d1)
                    .unwrap();
                assert!(res.is_zero());
            }

            // scalar multiplication
            let mul8 = VarbaseMul::combined_constraints(&all_alphas).evaluations(&env);
            t8 += &mul8;

            if cfg!(test) {
                let (_, res) = mul8
                    .clone()
                    .interpolate()
                    .divide_by_vanishing_poly(index.cs.domain.d1)
                    .unwrap();
                assert!(res.is_zero());
            }

            drop(mul8);

            // endoscaling
            let emul8 = EndosclMul::combined_constraints(&all_alphas).evaluations(&env);
            t8 += &emul8;

            if cfg!(test) {
                let (_, res) = emul8
                    .clone()
                    .interpolate()
                    .divide_by_vanishing_poly(index.cs.domain.d1)
                    .unwrap();
                assert!(res.is_zero());
            }

            drop(emul8);

            // endoscaling scalar computation
            let emulscalar8 = EndomulScalar::combined_constraints(&all_alphas).evaluations(&env);
            t8 += &emulscalar8;

            if cfg!(test) {
                let (_, res) = emulscalar8
                    .clone()
                    .interpolate()
                    .divide_by_vanishing_poly(index.cs.domain.d1)
                    .unwrap();
                assert!(res.is_zero());
            }

            drop(emulscalar8);

            // poseidon
            let pos8 = Poseidon::combined_constraints(&all_alphas).evaluations(&env);
            t8 += &pos8;

            if cfg!(test) {
                let (_, res) = pos8
                    .clone()
                    .interpolate()
                    .divide_by_vanishing_poly(index.cs.domain.d1)
                    .unwrap();
                assert!(res.is_zero());
            }

            drop(pos8);

            // chacha
            if index.cs.chacha8.as_ref().is_some() {
                let chacha0 = ChaCha0::combined_constraints(&all_alphas).evaluations(&env);
                t4 += &chacha0;

                let chacha1 = ChaCha1::combined_constraints(&all_alphas).evaluations(&env);
                t4 += &chacha1;

                let chacha2 = ChaCha2::combined_constraints(&all_alphas).evaluations(&env);
                t4 += &chacha2;

                let chacha_final = ChaChaFinal::combined_constraints(&all_alphas).evaluations(&env);
                t4 += &chacha_final;

                if cfg!(test) {
                    let (_, res) = chacha0
                        .clone()
                        .interpolate()
                        .divide_by_vanishing_poly(index.cs.domain.d1)
                        .unwrap();
                    assert!(res.is_zero());

                    let (_, res) = chacha1
                        .clone()
                        .interpolate()
                        .divide_by_vanishing_poly(index.cs.domain.d1)
                        .unwrap();
                    assert!(res.is_zero());

                    let (_, res) = chacha2
                        .clone()
                        .interpolate()
                        .divide_by_vanishing_poly(index.cs.domain.d1)
                        .unwrap();
                    assert!(res.is_zero());

                    let (_, res) = chacha_final
                        .clone()
                        .interpolate()
                        .divide_by_vanishing_poly(index.cs.domain.d1)
                        .unwrap();
                    assert!(res.is_zero());
                }
            }

            // lookup
            if let Some(lcs) = index.cs.lookup_constraint_system.as_ref() {
                let lookup_alphas =
                    all_alphas.get_alphas(ArgumentType::Lookup, lookup::CONSTRAINTS);
<<<<<<< HEAD
                let constraints = lookup::constraints(
                    &lcs.dummy_lookup_value,
                    lcs.dummy_lookup_table_id,
                    index.cs.domain.d1,
                    lcs.max_joint_size,
                );
=======
                let constraints = lookup::constraints(&lcs.configuration, index.cs.domain.d1);
>>>>>>> e46f443c

                for (constraint, alpha_pow) in constraints.into_iter().zip_eq(lookup_alphas) {
                    let mut eval = constraint.evaluations(&env);
                    eval.evals.iter_mut().for_each(|x| *x *= alpha_pow);

                    if eval.domain().size == t4.domain().size {
                        t4 += &eval;
                    } else if eval.domain().size == t8.domain().size {
                        t8 += &eval;
                    } else {
                        panic!("Bad evaluation")
                    }
                }
            }

            // public polynomial
            let mut f = t4.interpolate() + t8.interpolate();
            f += &public_poly;

            // divide contributions with vanishing polynomial
            let (mut quotient, res) = f
                .divide_by_vanishing_poly(index.cs.domain.d1)
                .ok_or(ProofError::Prover("division by vanishing polynomial"))?;
            if !res.is_zero() {
                return Err(ProofError::Prover(
                    "rest of division by vanishing polynomial",
                ));
            }

            quotient += &bnd; // already divided by Z_H
            quotient
        };

        //~ 24. commit (hiding) to the quotient polynomial $t$
        //~     TODO: specify the dummies
        let t_comm = {
            let (mut t_comm, mut omega_t) = index.srs.commit(&quotient_poly, None, rng);

            let expected_t_size = PERMUTS;
            let dummies = expected_t_size - t_comm.unshifted.len();
            // Add `dummies` many hiding commitments to the 0 polynomial, since if the
            // number of commitments in `t_comm` is less than the max size, it means that
            // the higher degree coefficients of `t` are 0.
            for _ in 0..dummies {
                use ark_ec::ProjectiveCurve;
                let w = Fr::<G>::rand(rng);
                t_comm.unshifted.push(index.srs.h.mul(w).into_affine());
                omega_t.unshifted.push(w);
            }
            (t_comm, omega_t)
        };

        //~ 25. Absorb the the commitment of the quotient polynomial with the Fq-Sponge.
        fq_sponge.absorb_g(&t_comm.0.unshifted);

        //~ 26. Sample $\zeta'$ with the Fq-Sponge.
        let zeta_chal = ScalarChallenge(fq_sponge.challenge());

        //~ 27. Derive $\zeta$ from $\zeta'$ using the endomorphism (TODO: specify)
        let zeta = zeta_chal.to_field(&index.srs.endo_r);

        let omega = index.cs.domain.d1.group_gen;
        let zeta_omega = zeta * omega;

        //~ 28. TODO: lookup
        let lookup_evals = |e: Fr<G>| {
            lookup_aggreg_coeffs
                .as_ref()
                .zip(lookup_sorted_coeffs.as_ref())
                .zip(index.cs.lookup_constraint_system.as_ref())
                .map(|((aggreg, sorted), lcs)| LookupEvaluations {
                    aggreg: aggreg.eval(e, index.max_poly_size),
                    sorted: sorted
                        .iter()
                        .map(|c| c.eval(e, index.max_poly_size))
                        .collect(),
                    table: {
                        let base_table = lcs
                            .lookup_table
                            .iter()
                            .map(|p| p.eval(e, index.max_poly_size))
                            .rev()
                            .fold(vec![Fr::<G>::zero()], |acc, x| {
                                acc.into_iter()
                                    .zip(x.iter())
                                    .map(|(acc, x)| acc * joint_combiner + x)
                                    .collect()
                            });
                        match lcs.table_ids.as_ref() {
                            None => base_table,
                            Some(table_ids) => base_table
                                .into_iter()
                                .zip(table_ids.eval(e, index.max_poly_size))
                                .map(|(x, table_id)| x + (table_id_combiner * table_id))
                                .collect(),
                        }
                    },
                })
        };

        //~ 29. Chunk evaluate the following polynomials at both $\zeta$ and $\zeta \omega$:
        //~     * $s_i$
        //~     * $w_i$
        //~     * $z$
        //~     * lookup (TODO)
        //~     * generic selector
        //~     * poseidon selector
        //~
        //~     By "chunk evaluate" we mean that the evaluation of each polynomial can potentially be a vector of values.
        //~     This is because the index's `max_poly_size` parameter dictates the maximum size of a polynomial in the protocol.
        //~     If a polynomial $f$ exceeds this size, it must be split into several polynomials like so:
        //~     $$f(x) = f_0(x) + x^n f_1(x) + x^{2n} f_2(x) + \cdots$$
        //~
        //~     And the evaluation of such a polynomial is the following list for $x \in {\zeta, \zeta\omega}$:
        //~
        //~     $$(f_0(x), f_1(x), f_2(x), \ldots)$$
        //~
        //~      TODO: do we want to specify more on that? It seems unecessary except for the t polynomial (or if for some reason someone sets that to a low value)
        let chunked_evals = {
            let chunked_evals_zeta = ProofEvaluations::<Vec<Fr<G>>> {
                s: array_init(|i| {
                    index.cs.sigmam[0..PERMUTS - 1][i].eval(zeta, index.max_poly_size)
                }),
                w: array_init(|i| witness_poly[i].eval(zeta, index.max_poly_size)),
                z: z_poly.eval(zeta, index.max_poly_size),
                lookup: lookup_evals(zeta),
                generic_selector: index.cs.genericm.eval(zeta, index.max_poly_size),
                poseidon_selector: index.cs.psm.eval(zeta, index.max_poly_size),
            };
            let chunked_evals_zeta_omega = ProofEvaluations::<Vec<Fr<G>>> {
                s: array_init(|i| {
                    index.cs.sigmam[0..PERMUTS - 1][i].eval(zeta_omega, index.max_poly_size)
                }),
                w: array_init(|i| witness_poly[i].eval(zeta_omega, index.max_poly_size)),
                z: z_poly.eval(zeta_omega, index.max_poly_size),
                lookup: lookup_evals(zeta_omega),
                generic_selector: index.cs.genericm.eval(zeta_omega, index.max_poly_size),
                poseidon_selector: index.cs.psm.eval(zeta_omega, index.max_poly_size),
            };

            [chunked_evals_zeta, chunked_evals_zeta_omega]
        };

        drop(lookup_aggreg_coeffs);
        drop(lookup_sorted_coeffs);

        let zeta_to_srs_len = zeta.pow(&[index.max_poly_size as u64]);
        let zeta_omega_to_srs_len = zeta.pow(&[index.max_poly_size as u64]);
        let zeta_to_domain_size = zeta.pow(&[d1_size as u64]);

        //~ 30. Evaluate the same polynomials without chunking them
        //~     (so that each polynomial should correspond to a single value this time).
        let evals = {
            let power_of_eval_points_for_chunks = [zeta_to_srs_len, zeta_omega_to_srs_len];
            &chunked_evals
                .iter()
                .zip(power_of_eval_points_for_chunks.iter())
                .map(|(es, &e1)| ProofEvaluations::<Fr<G>> {
                    s: array_init(|i| DensePolynomial::eval_polynomial(&es.s[i], e1)),
                    w: array_init(|i| DensePolynomial::eval_polynomial(&es.w[i], e1)),
                    z: DensePolynomial::eval_polynomial(&es.z, e1),
                    lookup: es.lookup.as_ref().map(|l| LookupEvaluations {
                        table: DensePolynomial::eval_polynomial(&l.table, e1),
                        aggreg: DensePolynomial::eval_polynomial(&l.aggreg, e1),
                        sorted: l
                            .sorted
                            .iter()
                            .map(|p| DensePolynomial::eval_polynomial(p, e1))
                            .collect(),
                    }),
                    generic_selector: DensePolynomial::eval_polynomial(&es.generic_selector, e1),
                    poseidon_selector: DensePolynomial::eval_polynomial(&es.poseidon_selector, e1),
                })
                .collect::<Vec<_>>()
        };

        //~ 31. Compute the ft polynomial.
        //~     This is to implement [Maller's optimization](https://o1-labs.github.io/mina-book/crypto/plonk/maller_15.html).
        let ft: DensePolynomial<Fr<G>> = {
            let f_chunked = {
                // TODO: compute the linearization polynomial in evaluation form so
                // that we can drop the coefficient forms of the index polynomials from
                // the constraint system struct

                // generic (not part of linearization yet)
                let alphas = all_alphas
                    .get_alphas(ArgumentType::Gate(GateType::Generic), generic::CONSTRAINTS);
                let mut f = index
                    .cs
                    .gnrc_lnrz(alphas, &evals[0].w, evals[0].generic_selector)
                    .interpolate();

                // permutation (not part of linearization yet)
                let alphas =
                    all_alphas.get_alphas(ArgumentType::Permutation, permutation::CONSTRAINTS);
                f += &index.cs.perm_lnrz(evals, zeta, beta, gamma, alphas);

                // the circuit polynomial
                let f = {
                    let (_lin_constant, lin) = index.linearization.to_polynomial(&env, zeta, evals);
                    f + lin
                };

                drop(env);
                drop(lookup_sorted8);
                drop(lookup_aggreg8);
                drop(lookup_table_combined);

                // see https://o1-labs.github.io/mina-book/crypto/plonk/maller_15.html#the-prover-side
                f.chunk_polynomial(zeta_to_srs_len, index.max_poly_size)
            };

            let t_chunked = quotient_poly.chunk_polynomial(zeta_to_srs_len, index.max_poly_size);

            &f_chunked - &t_chunked.scale(zeta_to_domain_size - Fr::<G>::one())
        };

        //~ 32. construct the blinding part of the ft polynomial commitment
        //~     see https://o1-labs.github.io/mina-book/crypto/plonk/maller_15.html#evaluation-proof-and-blinding-factors
        let blinding_ft = {
            let blinding_t = t_comm.1.chunk_blinding(zeta_to_srs_len);
            let blinding_f = Fr::<G>::zero();

            PolyComm {
                // blinding_f - Z_H(zeta) * blinding_t
                unshifted: vec![blinding_f - (zeta_to_domain_size - Fr::<G>::one()) * blinding_t],
                shifted: None,
            }
        };

        //~ 33. Evaluate the ft polynomial at $\zeta\omega$ only.
        let ft_eval1 = ft.evaluate(&zeta_omega);

        //~ 34. Setup the Fr-Sponge
        let fq_sponge_before_evaluations = fq_sponge.clone();
        let mut fr_sponge = EFrSponge::new(index.cs.fr_sponge_params.clone());

        //~ 35. Squeeze the Fq-sponge and absorb the result with the Fr-Sponge.
        fr_sponge.absorb(&fq_sponge.digest());

        //~ 36. Evaluate the negated public polynomial (if present) at $\zeta$ and $\zeta\omega$.
        let public_evals = if public_poly.is_zero() {
            [Vec::new(), Vec::new()]
        } else {
            [
                vec![public_poly.evaluate(&zeta)],
                vec![public_poly.evaluate(&zeta_omega)],
            ]
        };

        //~ 37. Absorb all the polynomial evaluations in $\zeta$ and $\zeta\omega$:
        //~     - the public polynomial
        //~     - z
        //~     - generic selector
        //~     - poseidon selector
        //~     - the 15 register/witness
        //~     - 6 sigmas evaluations (the last one is not evaluated)
        for i in 0..2 {
            fr_sponge.absorb_evaluations(&public_evals[i], &chunked_evals[i])
        }

        //~ 38. Absorb the unique evaluation of ft: $ft(\zeta\omega)$.
        fr_sponge.absorb(&ft_eval1);

        //~ 39. Sample $v'$ with the Fr-Sponge
        let v_chal = fr_sponge.challenge();

        //~ 40. Derive $v$ from $v'$ using the endomorphism (TODO: specify)
        let v = v_chal.to_field(&index.srs.endo_r);

        //~ 41. Sample $u'$ with the Fr-Sponge
        let u_chal = fr_sponge.challenge();

        //~ 42. Derive $u$ from $u'$ using the endomorphism (TODO: specify)
        let u = u_chal.to_field(&index.srs.endo_r);

        //~ 43. Create a list of all polynomials that will require evaluations
        //~     (and evaluation proofs) in the protocol.
        //~     First, include the previous challenges, in case we are in a recursive prover.
        let non_hiding = |d1_size: usize| PolyComm {
            unshifted: vec![Fr::<G>::zero(); d1_size],
            shifted: None,
        };

        let polys = prev_challenges
            .iter()
            .map(|(chals, comm)| {
                (
                    DensePolynomial::from_coefficients_vec(b_poly_coefficients(chals)),
                    comm.unshifted.len(),
                )
            })
            .collect::<Vec<_>>();

        let mut polynomials = polys
            .iter()
            .map(|(p, d1_size)| (p, None, non_hiding(*d1_size)))
            .collect::<Vec<_>>();

        //~ 44. Then, include:
        //~     - the negated public polynomial (TODO: why?)
        //~     - the ft polynomial
        //~     - the permutation aggregation polynomial z polynomial
        //~     - the generic selector
        //~     - the poseidon selector
        //~     - the 15 registers/witness columns
        //~     - the 6 sigmas
        polynomials.extend(vec![(&public_poly, None, non_hiding(1))]);
        polynomials.extend(vec![(&ft, None, blinding_ft)]);
        polynomials.extend(vec![(&z_poly, None, z_comm.1)]);
        polynomials.extend(vec![(&index.cs.genericm, None, non_hiding(1))]);
        polynomials.extend(vec![(&index.cs.psm, None, non_hiding(1))]);
        polynomials.extend(
            witness_poly
                .iter()
                .zip(w_comm.iter())
                .map(|(w, c)| (w, None, c.1.clone()))
                .collect::<Vec<_>>(),
        );
        polynomials.extend(
            index.cs.sigmam[0..PERMUTS - 1]
                .iter()
                .map(|w| (w, None, non_hiding(1)))
                .collect::<Vec<_>>(),
        );

        //~ 44. Create an aggregated evaluation proof for all of these polynomials at $\zeta$ and $\zeta\omega$ using $u$ and $v$.
        let proof = index.srs.open(
            group_map,
            &polynomials,
            &[zeta, zeta_omega],
            v,
            u,
            fq_sponge_before_evaluations,
            rng,
        );

        Ok(Self {
            commitments: ProverCommitments {
                w_comm: array_init(|i| w_comm[i].0.clone()),
                z_comm: z_comm.0,
                t_comm: t_comm.0,
                lookup: lookup_aggreg_comm.zip(lookup_sorted_comm).map(|(a, s)| {
                    LookupCommitments {
                        aggreg: a.0,
                        sorted: s.iter().map(|(x, _)| x.clone()).collect(),
                    }
                }),
            },
            proof,
            evals: chunked_evals,
            ft_eval1,
            public,
            prev_challenges,
        })
    }
}

#[cfg(feature = "ocaml_types")]
pub mod caml {
    use super::*;
    use crate::circuits::scalars::caml::CamlProofEvaluations;
    use commitment_dlog::commitment::caml::{CamlOpeningProof, CamlPolyComm};

    #[derive(ocaml::IntoValue, ocaml::FromValue, ocaml_gen::Struct)]
    pub struct CamlProverProof<CamlG, CamlF> {
        pub commitments: CamlProverCommitments<CamlG>,
        pub proof: CamlOpeningProof<CamlG, CamlF>,
        // OCaml doesn't have sized arrays, so we have to convert to a tuple..
        pub evals: (CamlProofEvaluations<CamlF>, CamlProofEvaluations<CamlF>),
        pub ft_eval1: CamlF,
        pub public: Vec<CamlF>,
        pub prev_challenges: Vec<(Vec<CamlF>, CamlPolyComm<CamlG>)>,
    }

    #[derive(Clone, ocaml::IntoValue, ocaml::FromValue, ocaml_gen::Struct)]
    pub struct CamlProverCommitments<CamlG> {
        // polynomial commitments
        pub w_comm: (
            CamlPolyComm<CamlG>,
            CamlPolyComm<CamlG>,
            CamlPolyComm<CamlG>,
            CamlPolyComm<CamlG>,
            CamlPolyComm<CamlG>,
            CamlPolyComm<CamlG>,
            CamlPolyComm<CamlG>,
            CamlPolyComm<CamlG>,
            CamlPolyComm<CamlG>,
            CamlPolyComm<CamlG>,
            CamlPolyComm<CamlG>,
            CamlPolyComm<CamlG>,
            CamlPolyComm<CamlG>,
            CamlPolyComm<CamlG>,
            CamlPolyComm<CamlG>,
        ),
        pub z_comm: CamlPolyComm<CamlG>,
        pub t_comm: CamlPolyComm<CamlG>,
    }

    // These implementations are handy for conversions such as:
    // InternalType <-> Ocaml::Value
    //
    // It does this by hiding the required middle conversion step:
    // InternalType <-> CamlInternalType <-> Ocaml::Value
    //
    // Note that some conversions are not always possible to shorten,
    // because we don't always know how to convert the types.
    // For example, to implement the conversion
    // ProverCommitments<G> -> CamlProverCommitments<CamlG>
    // we need to know how to convert G to CamlG.
    // we don't know that information, unless we implemented some trait (e.g. ToCaml)
    // we can do that, but instead we implemented the From trait for the reverse operations (From<G> for CamlG).
    // it reduces the complexity, but forces us to do the conversion in two phases instead of one.

    //
    // CamlProverCommitments<CamlG> <-> ProverCommitments<G>
    //

    impl<G, CamlG> From<ProverCommitments<G>> for CamlProverCommitments<CamlG>
    where
        G: AffineCurve,
        CamlPolyComm<CamlG>: From<PolyComm<G>>,
    {
        fn from(prover_comm: ProverCommitments<G>) -> Self {
            let [w_comm0, w_comm1, w_comm2, w_comm3, w_comm4, w_comm5, w_comm6, w_comm7, w_comm8, w_comm9, w_comm10, w_comm11, w_comm12, w_comm13, w_comm14] =
                prover_comm.w_comm;
            Self {
                w_comm: (
                    w_comm0.into(),
                    w_comm1.into(),
                    w_comm2.into(),
                    w_comm3.into(),
                    w_comm4.into(),
                    w_comm5.into(),
                    w_comm6.into(),
                    w_comm7.into(),
                    w_comm8.into(),
                    w_comm9.into(),
                    w_comm10.into(),
                    w_comm11.into(),
                    w_comm12.into(),
                    w_comm13.into(),
                    w_comm14.into(),
                ),
                z_comm: prover_comm.z_comm.into(),
                t_comm: prover_comm.t_comm.into(),
            }
        }
    }

    impl<G, CamlG> From<CamlProverCommitments<CamlG>> for ProverCommitments<G>
    where
        G: AffineCurve,
        PolyComm<G>: From<CamlPolyComm<CamlG>>,
    {
        fn from(caml_prover_comm: CamlProverCommitments<CamlG>) -> ProverCommitments<G> {
            let (
                w_comm0,
                w_comm1,
                w_comm2,
                w_comm3,
                w_comm4,
                w_comm5,
                w_comm6,
                w_comm7,
                w_comm8,
                w_comm9,
                w_comm10,
                w_comm11,
                w_comm12,
                w_comm13,
                w_comm14,
            ) = caml_prover_comm.w_comm;
            ProverCommitments {
                w_comm: [
                    w_comm0.into(),
                    w_comm1.into(),
                    w_comm2.into(),
                    w_comm3.into(),
                    w_comm4.into(),
                    w_comm5.into(),
                    w_comm6.into(),
                    w_comm7.into(),
                    w_comm8.into(),
                    w_comm9.into(),
                    w_comm10.into(),
                    w_comm11.into(),
                    w_comm12.into(),
                    w_comm13.into(),
                    w_comm14.into(),
                ],
                z_comm: caml_prover_comm.z_comm.into(),
                t_comm: caml_prover_comm.t_comm.into(),
                lookup: None,
            }
        }
    }

    //
    // ProverProof<G> <-> CamlProverProof<CamlG, CamlF>
    //

    impl<G, CamlG, CamlF> From<ProverProof<G>> for CamlProverProof<CamlG, CamlF>
    where
        G: AffineCurve,
        CamlG: From<G>,
        CamlF: From<G::ScalarField>,
    {
        fn from(pp: ProverProof<G>) -> Self {
            Self {
                commitments: pp.commitments.into(),
                proof: pp.proof.into(),
                evals: (pp.evals[0].clone().into(), pp.evals[1].clone().into()),
                ft_eval1: pp.ft_eval1.into(),
                public: pp.public.into_iter().map(Into::into).collect(),
                prev_challenges: pp
                    .prev_challenges
                    .into_iter()
                    .map(|(v, c)| {
                        let v = v.into_iter().map(Into::into).collect();
                        (v, c.into())
                    })
                    .collect(),
            }
        }
    }

    impl<G, CamlG, CamlF> From<CamlProverProof<CamlG, CamlF>> for ProverProof<G>
    where
        G: AffineCurve + From<CamlG>,
        G::ScalarField: From<CamlF>,
    {
        fn from(caml_pp: CamlProverProof<CamlG, CamlF>) -> ProverProof<G> {
            ProverProof {
                commitments: caml_pp.commitments.into(),
                proof: caml_pp.proof.into(),
                evals: [caml_pp.evals.0.into(), caml_pp.evals.1.into()],
                ft_eval1: caml_pp.ft_eval1.into(),
                public: caml_pp.public.into_iter().map(Into::into).collect(),
                prev_challenges: caml_pp
                    .prev_challenges
                    .into_iter()
                    .map(|(v, c)| {
                        let v = v.into_iter().map(Into::into).collect();
                        (v, c.into())
                    })
                    .collect(),
            }
        }
    }
}<|MERGE_RESOLUTION|>--- conflicted
+++ resolved
@@ -5,7 +5,7 @@
         argument::{Argument, ArgumentType},
         constraints::{LookupConstraintSystem, ZK_ROWS},
         expr::{l0_1, Constants, Environment, LookupEnvironment},
-        gate::{combine_table_entry, i32_to_field, GateType, LookupsUsed},
+        gate::{combine_table_entry, GateType, LookupsUsed},
         polynomials::{
             chacha::{ChaCha0, ChaCha1, ChaCha2, ChaChaFinal},
             complete_add::CompleteAdd,
@@ -289,24 +289,10 @@
         let dummy_lookup_value = {
             let x = match index.cs.lookup_constraint_system.as_ref() {
                 None => Fr::<G>::zero(),
-<<<<<<< HEAD
-                Some(lcs) => combine_table_entry(
-                    joint_combiner,
-                    i32_to_field(lcs.dummy_lookup_table_id),
-                    lcs.max_joint_size,
-                    lcs.dummy_lookup_value.iter(),
-                ),
-=======
-                Some(lcs) => {
-                    let table_id = Fr::<G>::zero();
-                    combine_table_entry(
-                        &joint_combiner,
-                        &table_id_combiner,
-                        lcs.configuration.dummy_lookup_value.iter(),
-                        table_id,
-                    )
-                }
->>>>>>> e46f443c
+                Some(lcs) => lcs
+                    .configuration
+                    .dummy_lookup
+                    .evaluate(&joint_combiner, &table_id_combiner),
             };
             CombinedEntry(x)
         };
@@ -694,16 +680,7 @@
             if let Some(lcs) = index.cs.lookup_constraint_system.as_ref() {
                 let lookup_alphas =
                     all_alphas.get_alphas(ArgumentType::Lookup, lookup::CONSTRAINTS);
-<<<<<<< HEAD
-                let constraints = lookup::constraints(
-                    &lcs.dummy_lookup_value,
-                    lcs.dummy_lookup_table_id,
-                    index.cs.domain.d1,
-                    lcs.max_joint_size,
-                );
-=======
                 let constraints = lookup::constraints(&lcs.configuration, index.cs.domain.d1);
->>>>>>> e46f443c
 
                 for (constraint, alpha_pow) in constraints.into_iter().zip_eq(lookup_alphas) {
                     let mut eval = constraint.evaluations(&env);
